/**
 * @author Kyle-Larson https://github.com/Kyle-Larson
 * @author Takahiro https://github.com/takahirox
 * @author Lewy Blue https://github.com/looeee
 *
 * Loader loads FBX file and generates Group representing FBX scene.
 * Requires FBX file to be >= 7.0 and in ASCII or to be any version in Binary format.
 *
 * Supports:
 * 	Mesh Generation (Positional Data)
 * 	Normal Data (Per Vertex Drawing Instance)
 *	UV Data (Per Vertex Drawing Instance)
 *	Skinning
 *	Animation
 * 	- Separated Animations based on stacks.
 * 	- Skeletal & Non-Skeletal Animations
 *	NURBS (Open, Closed and Periodic forms)
 *
 * Needs Support:
 *	Euler rotation order
 *
 *
 * FBX format references:
 * 	https://wiki.blender.org/index.php/User:Mont29/Foundation/FBX_File_Structure
 *
 * 	Binary format specification:
 *		https://code.blender.org/2013/08/fbx-binary-file-format-specification/
 *		https://wiki.rogiken.org/specifications/file-format/fbx/ (more detail but Japanese)
 */

( function () {

	THREE.FBXLoader = function ( manager ) {

		this.manager = ( manager !== undefined ) ? manager : THREE.DefaultLoadingManager;

	};

	Object.assign( THREE.FBXLoader.prototype, {

		load: function ( url, onLoad, onProgress, onError ) {

			var self = this;

			var resourceDirectory = THREE.LoaderUtils.extractUrlBase( url );

			var loader = new THREE.FileLoader( this.manager );
			loader.setResponseType( 'arraybuffer' );
			loader.load( url, function ( buffer ) {

				try {

					var scene = self.parse( buffer, resourceDirectory );
					onLoad( scene );

				} catch ( error ) {

					window.setTimeout( function () {

						if ( onError ) onError( error );

						self.manager.itemError( url );

					}, 0 );

				}

			}, onProgress, onError );

		},

		parse: function ( FBXBuffer, resourceDirectory ) {

			var FBXTree;

			if ( isFbxFormatBinary( FBXBuffer ) ) {

				FBXTree = new BinaryParser().parse( FBXBuffer );

			} else {

				var FBXText = convertArrayBufferToString( FBXBuffer );

				if ( ! isFbxFormatASCII( FBXText ) ) {

					throw new Error( 'THREE.FBXLoader: Unknown format.' );

				}

				if ( getFbxVersion( FBXText ) < 7000 ) {

					throw new Error( 'THREE.FBXLoader: FBX version not supported, FileVersion: ' + getFbxVersion( FBXText ) );

				}

				FBXTree = new TextParser().parse( FBXText );

			}

			// console.log( FBXTree );

			var connections = parseConnections( FBXTree );

			var images = parseImages( FBXTree );

			var textures = parseTextures( FBXTree, new THREE.TextureLoader( this.manager ).setPath( resourceDirectory ), images, connections );
			var materials = parseMaterials( FBXTree, textures, connections );
			var skeletons = parseDeformers( FBXTree, connections );
			var geometryMap = parseGeometries( FBXTree, connections, skeletons );
			var sceneGraph = parseScene( FBXTree, connections, skeletons, geometryMap, materials );

			return sceneGraph;

		}

	} );

	// Parses FBXTree.Connections which holds parent-child connections between objects (e.g. material -> texture, model->geometry )
	// and details the connection type
	function parseConnections( FBXTree ) {

		var connectionMap = new Map();

		if ( 'Connections' in FBXTree ) {

			var rawConnections = FBXTree.Connections.connections;

			rawConnections.forEach( function ( rawConnection ) {

				var fromID = rawConnection[ 0 ];
				var toID = rawConnection[ 1 ];
				var relationship = rawConnection[ 2 ];

				if ( ! connectionMap.has( fromID ) ) {

					connectionMap.set( fromID, {
						parents: [],
						children: []
					} );

				}

				var parentRelationship = { ID: toID, relationship: relationship };
				connectionMap.get( fromID ).parents.push( parentRelationship );

				if ( ! connectionMap.has( toID ) ) {

					connectionMap.set( toID, {
						parents: [],
						children: []
					} );

				}

				var childRelationship = { ID: fromID, relationship: relationship };
				connectionMap.get( toID ).children.push( childRelationship );

			} );

		}

		return connectionMap;

	}

	// Parse FBXTree.Objects.Video for embedded image data
	// These images are connected to textures in FBXTree.Objects.Textures
	// via FBXTree.Connections. Note that images can be duplicated here, in which case only one
	// may have a .Content field - we'll check for this and duplicate the data in the imageMap
	function parseImages( FBXTree ) {

		var imageMap = new Map();

		var names = {};
		var duplicates = [];

		if ( 'Video' in FBXTree.Objects ) {

			var videoNodes = FBXTree.Objects.Video;

			for ( var nodeID in videoNodes ) {

				var videoNode = videoNodes[ nodeID ];

				var id = parseInt( nodeID );

				// check whether the file name is used by another videoNode
				// and if so keep a record of both ids as a duplicate pair [ id1, id2 ]
<<<<<<< HEAD
				if ( videoNode.fileName in names ) {

					duplicates.push( [ id, names[ videoNode.fileName ] ] );

				}

				names[ videoNode.fileName ] = id;
=======
				if ( videoNode.properties.Filename in names ) {

					duplicates.push( [ id, names[ videoNode.properties.Filename ] ] );

				}

				names[ videoNode.properties.Filename ] = id;
>>>>>>> 266395a2

				// raw image data is in videoNode.Content
				if ( 'Content' in videoNode && videoNode.Content !== '' ) {

					var image = parseImage( videoNodes[ nodeID ] );

					imageMap.set( id, image );

				}

			}

		}


		// check each duplicate pair - if only one is in the image map then
		// create an entry for the other id containing the same image data
		// Note: it seems to be possible for entries to have the same file name but different
		// content, we won't overwrite these
		duplicates.forEach( function ( duplicatePair ) {

			if ( imageMap.has( duplicatePair[ 0 ] ) && ! imageMap.has( duplicatePair[ 1 ] ) ) {

				var image = imageMap.get( duplicatePair[ 0 ] );
				imageMap.set( duplicatePair[ 1 ], image );

			} else if ( imageMap.has( duplicatePair[ 1 ] ) && ! imageMap.has( duplicatePair[ 0 ] ) ) {

				var image = imageMap.get( duplicatePair[ 1 ] );
				imageMap.set( duplicatePair[ 0 ], image );

			}

		} );

		return imageMap;

	}

	// Parse embedded image data in FBXTree.Video.Content
	function parseImage( videoNode ) {

		var content = videoNode.Content;
		var fileName = videoNode.RelativeFilename || videoNode.Filename;
		var extension = fileName.slice( fileName.lastIndexOf( '.' ) + 1 ).toLowerCase();

		var type;

		switch ( extension ) {

			case 'bmp':

				type = 'image/bmp';
				break;

			case 'jpg':
			case 'jpeg':

				type = 'image/jpeg';
				break;

			case 'png':

				type = 'image/png';
				break;

			case 'tif':

				type = 'image/tiff';
				break;

			default:

				console.warn( 'FBXLoader: Image type "' + extension + '" is not supported.' );
				return;

		}

		if ( typeof content === 'string' ) { // ASCII format

			return 'data:' + type + ';base64,' + content;

		} else { // Binary Format

			var array = new Uint8Array( content );
			return window.URL.createObjectURL( new Blob( [ array ], { type: type } ) );

		}

	}

	// Parse nodes in FBXTree.Objects.Texture
	// These contain details such as UV scaling, cropping, rotation etc and are connected
	// to images in FBXTree.Objects.Video
	function parseTextures( FBXTree, loader, imageMap, connections ) {

		var textureMap = new Map();

		if ( 'Texture' in FBXTree.Objects ) {

			var textureNodes = FBXTree.Objects.Texture;
			for ( var nodeID in textureNodes ) {

				var texture = parseTexture( textureNodes[ nodeID ], loader, imageMap, connections );
				textureMap.set( parseInt( nodeID ), texture );

			}

		}

		return textureMap;

	}

	// Parse individual node in FBXTree.Objects.Texture
	function parseTexture( textureNode, loader, imageMap, connections ) {

		var texture = loadTexture( textureNode, loader, imageMap, connections );

		texture.ID = textureNode.id;

		texture.name = textureNode.attrName;

		var wrapModeU = textureNode.WrapModeU;
		var wrapModeV = textureNode.WrapModeV;

		var valueU = wrapModeU !== undefined ? wrapModeU.value : 0;
		var valueV = wrapModeV !== undefined ? wrapModeV.value : 0;

		// http://download.autodesk.com/us/fbx/SDKdocs/FBX_SDK_Help/files/fbxsdkref/class_k_fbx_texture.html#889640e63e2e681259ea81061b85143a
		// 0: repeat(default), 1: clamp

		texture.wrapS = valueU === 0 ? THREE.RepeatWrapping : THREE.ClampToEdgeWrapping;
		texture.wrapT = valueV === 0 ? THREE.RepeatWrapping : THREE.ClampToEdgeWrapping;

		if ( 'Scaling' in textureNode ) {

			var values = textureNode.Scaling.value;

			texture.repeat.x = values[ 0 ];
			texture.repeat.y = values[ 1 ];

		}

		return texture;

	}

	// load a texture specified as a blob or data URI, or via an external URL using THREE.TextureLoader
	function loadTexture( textureNode, loader, imageMap, connections ) {

		var fileName;

		var filePath = textureNode.FileName;
		var relativeFilePath = textureNode.RelativeFilename;

		var children = connections.get( textureNode.id ).children;

		if ( children !== undefined && children.length > 0 && imageMap.has( children[ 0 ].ID ) ) {

			fileName = imageMap.get( children[ 0 ].ID );

		}
		// check that relative path is not an actually an absolute path and if so use it to load texture
		else if ( relativeFilePath !== undefined && relativeFilePath[ 0 ] !== '/' && relativeFilePath.match( /^[a-zA-Z]:/ ) === null ) {

			fileName = relativeFilePath;

		}
		// texture specified by absolute path
		else {

			var split = filePath.split( /[\\\/]/ );

			if ( split.length > 0 ) {

				fileName = split[ split.length - 1 ];

			} else {

				fileName = filePath;

			}

		}

		var currentPath = loader.path;

		if ( fileName.indexOf( 'blob:' ) === 0 || fileName.indexOf( 'data:' ) === 0 ) {

			loader.setPath( undefined );

		}

		var texture = loader.load( fileName );

		loader.setPath( currentPath );

		return texture;

	}

	// Parse nodes in FBXTree.Objects.Material
	function parseMaterials( FBXTree, textureMap, connections ) {

		var materialMap = new Map();

		if ( 'Material' in FBXTree.Objects ) {

			var materialNodes = FBXTree.Objects.Material;

			for ( var nodeID in materialNodes ) {

				var material = parseMaterial( FBXTree, materialNodes[ nodeID ], textureMap, connections );

				if ( material !== null ) materialMap.set( parseInt( nodeID ), material );

			}

		}

		return materialMap;

	}

	// Parse single node in FBXTree.Objects.Material
	// Materials are connected to texture maps in FBXTree.Objects.Textures
	// FBX format currently only supports Lambert and Phong shading models
	function parseMaterial( FBXTree, materialNode, textureMap, connections ) {

		var ID = materialNode.id;
		var name = materialNode.attrName;
		var type = materialNode.ShadingModel;

		//Case where FBX wraps shading model in property object.
		if ( typeof type === 'object' ) {

			type = type.value;

		}

		// Ignore unused materials which don't have any connections.
		if ( ! connections.has( ID ) ) return null;

		var parameters = parseParameters( FBXTree, materialNode, textureMap, ID, connections );

		var material;

		switch ( type.toLowerCase() ) {

			case 'phong':
				material = new THREE.MeshPhongMaterial();
				break;
			case 'lambert':
				material = new THREE.MeshLambertMaterial();
				break;
			default:
				console.warn( 'THREE.FBXLoader: unknown material type "%s". Defaulting to MeshPhongMaterial.', type );
				material = new THREE.MeshPhongMaterial( { color: 0x3300ff } );
				break;

		}

		material.setValues( parameters );
		material.name = name;

		return material;

	}

	// Parse FBX material and return parameters suitable for a three.js material
	// Also parse the texture map and return any textures associated with the material
	function parseParameters( FBXTree, properties, textureMap, ID, connections ) {

		var parameters = {};

		if ( properties.BumpFactor ) {

			parameters.bumpScale = properties.BumpFactor.value;

		}
		if ( properties.Diffuse ) {

			parameters.color = parseColor( properties.Diffuse );

		}
		if ( properties.DisplacementFactor ) {

			parameters.displacementScale = properties.DisplacementFactor.value;

		}
		if ( properties.ReflectionFactor ) {

			parameters.reflectivity = properties.ReflectionFactor.value;

		}
		if ( properties.Specular ) {

			parameters.specular = parseColor( properties.Specular );

		}
		if ( properties.Shininess ) {

			parameters.shininess = properties.Shininess.value;

		}
		if ( properties.Emissive ) {

			parameters.emissive = parseColor( properties.Emissive );

		}
		if ( properties.EmissiveFactor ) {

			parameters.emissiveIntensity = parseFloat( properties.EmissiveFactor.value );

		}
		if ( properties.Opacity ) {

			parameters.opacity = parseFloat( properties.Opacity.value );

		}
		if ( parameters.opacity < 1.0 ) {

			parameters.transparent = true;

		}

		connections.get( ID ).children.forEach( function ( child ) {

			var type = child.relationship;

			switch ( type ) {

				case 'Bump':
					parameters.bumpMap = textureMap.get( child.ID );
					break;

				case 'DiffuseColor':
					parameters.map = getTexture( FBXTree, textureMap, child.ID, connections );
					break;

				case 'DisplacementColor':
					parameters.displacementMap = getTexture( FBXTree, textureMap, child.ID, connections );
					break;


				case 'EmissiveColor':
					parameters.emissiveMap = getTexture( FBXTree, textureMap, child.ID, connections );
					break;

				case 'NormalMap':
					parameters.normalMap = getTexture( FBXTree, textureMap, child.ID, connections );
					break;

				case 'ReflectionColor':
					parameters.envMap = getTexture( FBXTree, textureMap, child.ID, connections );
					parameters.envMap.mapping = THREE.EquirectangularReflectionMapping;
					break;

				case 'SpecularColor':
					parameters.specularMap = getTexture( FBXTree, textureMap, child.ID, connections );
					break;

				case 'TransparentColor':
					parameters.alphaMap = getTexture( FBXTree, textureMap, child.ID, connections );
					parameters.transparent = true;
					break;

				case 'AmbientColor':
				case 'ShininessExponent': // AKA glossiness map
				case 'SpecularFactor': // AKA specularLevel
				case 'VectorDisplacementColor': // NOTE: Seems to be a copy of DisplacementColor
				default:
					console.warn( 'THREE.FBXLoader: %s map is not supported in three.js, skipping texture.', type );
					break;

			}

		} );

		return parameters;

	}

	// get a texture from the textureMap for use by a material.
	function getTexture( FBXTree, textureMap, id, connections ) {

		// if the texture is a layered texture, just use the first layer and issue a warning
		if ( 'LayeredTexture' in FBXTree.Objects && id in FBXTree.Objects.LayeredTexture ) {

			console.warn( 'THREE.FBXLoader: layered textures are not supported in three.js. Discarding all but first layer.' );
			id = connections.get( id ).children[ 0 ].ID;

		}

		return textureMap.get( id );

	}

	// Parse nodes in FBXTree.Objects.Deformer
	// Deformer node can contain skinning or Vertex Cache animation data, however only skinning is supported here
	// Generates map of Skeleton-like objects for use later when generating and binding skeletons.
	function parseDeformers( FBXTree, connections ) {

		var skeletons = {};

		if ( 'Deformer' in FBXTree.Objects ) {

			var DeformerNodes = FBXTree.Objects.Deformer;

			for ( var nodeID in DeformerNodes ) {

				var deformerNode = DeformerNodes[ nodeID ];

				if ( deformerNode.attrType === 'Skin' ) {

					var relationships = connections.get( parseInt( nodeID ) );

					var skeleton = parseSkeleton( relationships, DeformerNodes );
					skeleton.ID = nodeID;

					if ( relationships.parents.length > 1 ) console.warn( 'THREE.FBXLoader: skeleton attached to more than one geometry is not supported.' );
					skeleton.geometryID = relationships.parents[ 0 ].ID;

					skeletons[ nodeID ] = skeleton;

				}

			}

		}

		return skeletons;

	}

	// Parse single nodes in FBXTree.Objects.Deformer
	// The top level deformer nodes have type 'Skin' and subDeformer nodes have type 'Cluster'
	// Each skin node represents a skeleton and each cluster node represents a bone
	function parseSkeleton( connections, deformerNodes ) {

		var rawBones = [];

		connections.children.forEach( function ( child ) {

			var subDeformerNode = deformerNodes[ child.ID ];

			if ( subDeformerNode.attrType !== 'Cluster' ) return;

			var rawBone = {

				ID: child.ID,
				indices: [],
				weights: [],
				transform: new THREE.Matrix4().fromArray( subDeformerNode.Transform.a ),
				transformLink: new THREE.Matrix4().fromArray( subDeformerNode.TransformLink.a ),
				linkMode: subDeformerNode.Mode,

			};

			if ( 'Indexes' in subDeformerNode ) {

				rawBone.indices = subDeformerNode.Indexes.a;
				rawBone.weights = subDeformerNode.Weights.a;

			}

			rawBones.push( rawBone );

		} );

		return {

			rawBones: rawBones,
			bones: []

		};

	}

	// Parse nodes in FBXTree.Objects.Geometry
	function parseGeometries( FBXTree, connections, skeletons ) {

		var geometryMap = new Map();

		if ( 'Geometry' in FBXTree.Objects ) {

			var geometryNodes = FBXTree.Objects.Geometry;



			for ( var nodeID in geometryNodes ) {

				var relationships = connections.get( parseInt( nodeID ) );
				var geo = parseGeometry( FBXTree, relationships, geometryNodes[ nodeID ], skeletons );

				geometryMap.set( parseInt( nodeID ), geo );

			}

		}

		return geometryMap;

	}

	// Parse single node in FBXTree.Objects.Geometry
	function parseGeometry( FBXTree, relationships, geometryNode, skeletons ) {

		switch ( geometryNode.attrType ) {

			case 'Mesh':
				return parseMeshGeometry( FBXTree, relationships, geometryNode, skeletons );
				break;

			case 'NurbsCurve':
				return parseNurbsGeometry( geometryNode );
				break;

		}

	}


	// Parse single node mesh geometry in FBXTree.Objects.Geometry
	function parseMeshGeometry( FBXTree, relationships, geometryNode, skeletons ) {

		var modelNodes = relationships.parents.map( function ( parent ) {

			return FBXTree.Objects.Model[ parent.ID ];

		} );

		// don't create geometry if it is not associated with any models
		if ( modelNodes.length === 0 ) return;

		var skeleton = relationships.children.reduce( function ( skeleton, child ) {

			if ( skeletons[ child.ID ] !== undefined ) skeleton = skeletons[ child.ID ];

			return skeleton;

		}, null );

		var preTransform = new THREE.Matrix4();

		// TODO: if there is more than one model associated with the geometry, AND the models have
		// different geometric transforms, then this will cause problems
		// if ( modelNodes.length > 1 ) { }

		// For now just assume one model and get the preRotations from that
		var modelNode = modelNodes[ 0 ];

		if ( 'GeometricRotation' in modelNode ) {

			var array = modelNode.GeometricRotation.value.map( THREE.Math.degToRad );
			array[ 3 ] = 'ZYX';

			preTransform.makeRotationFromEuler( new THREE.Euler().fromArray( array ) );

		}

		if ( 'GeometricTranslation' in modelNode ) {

			preTransform.setPosition( new THREE.Vector3().fromArray( modelNode.GeometricTranslation.value ) );

		}

		return genGeometry( FBXTree, relationships, geometryNode, skeleton, preTransform );

	}

	// Generate a THREE.BufferGeometry from a node in FBXTree.Objects.Geometry
	function genGeometry( FBXTree, relationships, geometryNode, skeleton, preTransform ) {

		var vertexPositions = geometryNode.Vertices.a;
		var vertexIndices = geometryNode.PolygonVertexIndex.a;

		// create arrays to hold the final data used to build the buffergeometry
		var vertexBuffer = [];
		var normalBuffer = [];
		var colorsBuffer = [];
		var uvsBuffer = [];
		var materialIndexBuffer = [];
		var vertexWeightsBuffer = [];
		var weightsIndicesBuffer = [];

		if ( geometryNode.LayerElementColor ) {

			var colorInfo = getColors( geometryNode.LayerElementColor[ 0 ] );

		}

		if ( geometryNode.LayerElementMaterial ) {

			var materialInfo = getMaterials( geometryNode.LayerElementMaterial[ 0 ] );

		}

		if ( geometryNode.LayerElementNormal ) {

			var normalInfo = getNormals( geometryNode.LayerElementNormal[ 0 ] );

		}

		if ( geometryNode.LayerElementUV ) {

			var uvInfo = [];
			var i = 0;
			while ( geometryNode.LayerElementUV[ i ] ) {

				uvInfo.push( getUVs( geometryNode.LayerElementUV[ i ] ) );
				i ++;

			}

		}

		var weightTable = {};

		if ( skeleton !== null ) {

			skeleton.rawBones.forEach( function ( rawBone, i ) {

				// loop over the bone's vertex indices and weights
				rawBone.indices.forEach( function ( index, j ) {

					if ( weightTable[ index ] === undefined ) weightTable[ index ] = [];

					weightTable[ index ].push( {

						id: i,
						weight: rawBone.weights[ j ],

					} );

				} );

			} );

		}

		var polygonIndex = 0;
		var faceLength = 0;
		var displayedWeightsWarning = false;

		// these will hold data for a single face
		var vertexPositionIndexes = [];
		var faceNormals = [];
		var faceColors = [];
		var faceUVs = [];
		var faceWeights = [];
		var faceWeightIndices = [];

		vertexIndices.forEach( function ( vertexIndex, polygonVertexIndex ) {

			var endOfFace = false;

			// Face index and vertex index arrays are combined in a single array
			// A cube with quad faces looks like this:
			// PolygonVertexIndex: *24 {
			//  a: 0, 1, 3, -3, 2, 3, 5, -5, 4, 5, 7, -7, 6, 7, 1, -1, 1, 7, 5, -4, 6, 0, 2, -5
			//  }
			// Negative numbers mark the end of a face - first face here is 0, 1, 3, -3
			// to find index of last vertex multiply by -1 and subtract 1: -3 * - 1 - 1 = 2
			if ( vertexIndex < 0 ) {

				vertexIndex = vertexIndex ^ - 1; // equivalent to ( x * -1 ) - 1
				vertexIndices[ polygonVertexIndex ] = vertexIndex;
				endOfFace = true;

			}

			var weightIndices = [];
			var weights = [];

			vertexPositionIndexes.push( vertexIndex * 3, vertexIndex * 3 + 1, vertexIndex * 3 + 2 );

			if ( colorInfo ) {

				var data = getData( polygonVertexIndex, polygonIndex, vertexIndex, colorInfo );

				faceColors.push( data[ 0 ], data[ 1 ], data[ 2 ] );

			}

			if ( skeleton ) {

				if ( weightTable[ vertexIndex ] !== undefined ) {

					weightTable[ vertexIndex ].forEach( function ( wt ) {

						weights.push( wt.weight );
						weightIndices.push( wt.id );

					} );


				}

				if ( weights.length > 4 ) {

					if ( ! displayedWeightsWarning ) {

						console.warn( 'THREE.FBXLoader: Vertex has more than 4 skinning weights assigned to vertex. Deleting additional weights.' );
						displayedWeightsWarning = true;

					}

					var wIndex = [ 0, 0, 0, 0 ];
					var Weight = [ 0, 0, 0, 0 ];

					weights.forEach( function ( weight, weightIndex ) {

						var currentWeight = weight;
						var currentIndex = weightIndices[ weightIndex ];

						Weight.forEach( function ( comparedWeight, comparedWeightIndex, comparedWeightArray ) {

							if ( currentWeight > comparedWeight ) {

								comparedWeightArray[ comparedWeightIndex ] = currentWeight;
								currentWeight = comparedWeight;

								var tmp = wIndex[ comparedWeightIndex ];
								wIndex[ comparedWeightIndex ] = currentIndex;
								currentIndex = tmp;

							}

						} );

					} );

					weightIndices = wIndex;
					weights = Weight;

				}

				// if the weight array is shorter than 4 pad with 0s
				while ( weights.length < 4 ) {

					weights.push( 0 );
					weightIndices.push( 0 );

				}

				for ( var i = 0; i < 4; ++ i ) {

					faceWeights.push( weights[ i ] );
					faceWeightIndices.push( weightIndices[ i ] );

				}

			}

			if ( normalInfo ) {

				var data = getData( polygonVertexIndex, polygonIndex, vertexIndex, normalInfo );

				faceNormals.push( data[ 0 ], data[ 1 ], data[ 2 ] );

			}

			if ( materialInfo && materialInfo.mappingType !== 'AllSame' ) {

				var materialIndex = getData( polygonVertexIndex, polygonIndex, vertexIndex, materialInfo )[ 0 ];

			}

			if ( uvInfo ) {

				uvInfo.forEach( function ( uv, i ) {

					var data = getData( polygonVertexIndex, polygonIndex, vertexIndex, uv );

					if ( faceUVs[ i ] === undefined ) {

						faceUVs[ i ] = [];

					}

					faceUVs[ i ].push( data[ 0 ] );
					faceUVs[ i ].push( data[ 1 ] );

				} );

			}

			faceLength ++;

			// we have reached the end of a face - it may have 4 sides though
			// in which case the data is split to represent two 3 sided faces
			if ( endOfFace ) {

				for ( var i = 2; i < faceLength; i ++ ) {

					vertexBuffer.push( vertexPositions[ vertexPositionIndexes[ 0 ] ] );
					vertexBuffer.push( vertexPositions[ vertexPositionIndexes[ 1 ] ] );
					vertexBuffer.push( vertexPositions[ vertexPositionIndexes[ 2 ] ] );

					vertexBuffer.push( vertexPositions[ vertexPositionIndexes[ ( i - 1 ) * 3 ] ] );
					vertexBuffer.push( vertexPositions[ vertexPositionIndexes[ ( i - 1 ) * 3 + 1 ] ] );
					vertexBuffer.push( vertexPositions[ vertexPositionIndexes[ ( i - 1 ) * 3 + 2 ] ] );

					vertexBuffer.push( vertexPositions[ vertexPositionIndexes[ i * 3 ] ] );
					vertexBuffer.push( vertexPositions[ vertexPositionIndexes[ i * 3 + 1 ] ] );
					vertexBuffer.push( vertexPositions[ vertexPositionIndexes[ i * 3 + 2 ] ] );

					if ( skeleton ) {

						vertexWeightsBuffer.push( faceWeights[ 0 ] );
						vertexWeightsBuffer.push( faceWeights[ 1 ] );
						vertexWeightsBuffer.push( faceWeights[ 2 ] );
						vertexWeightsBuffer.push( faceWeights[ 3 ] );

						vertexWeightsBuffer.push( faceWeights[ ( i - 1 ) * 4 ] );
						vertexWeightsBuffer.push( faceWeights[ ( i - 1 ) * 4 + 1 ] );
						vertexWeightsBuffer.push( faceWeights[ ( i - 1 ) * 4 + 2 ] );
						vertexWeightsBuffer.push( faceWeights[ ( i - 1 ) * 4 + 3 ] );

						vertexWeightsBuffer.push( faceWeights[ i * 4 ] );
						vertexWeightsBuffer.push( faceWeights[ i * 4 + 1 ] );
						vertexWeightsBuffer.push( faceWeights[ i * 4 + 2 ] );
						vertexWeightsBuffer.push( faceWeights[ i * 4 + 3 ] );

						weightsIndicesBuffer.push( faceWeightIndices[ 0 ] );
						weightsIndicesBuffer.push( faceWeightIndices[ 1 ] );
						weightsIndicesBuffer.push( faceWeightIndices[ 2 ] );
						weightsIndicesBuffer.push( faceWeightIndices[ 3 ] );

						weightsIndicesBuffer.push( faceWeightIndices[ ( i - 1 ) * 4 ] );
						weightsIndicesBuffer.push( faceWeightIndices[ ( i - 1 ) * 4 + 1 ] );
						weightsIndicesBuffer.push( faceWeightIndices[ ( i - 1 ) * 4 + 2 ] );
						weightsIndicesBuffer.push( faceWeightIndices[ ( i - 1 ) * 4 + 3 ] );

						weightsIndicesBuffer.push( faceWeightIndices[ i * 4 ] );
						weightsIndicesBuffer.push( faceWeightIndices[ i * 4 + 1 ] );
						weightsIndicesBuffer.push( faceWeightIndices[ i * 4 + 2 ] );
						weightsIndicesBuffer.push( faceWeightIndices[ i * 4 + 3 ] );

					}

					if ( colorInfo ) {

						colorsBuffer.push( faceColors[ 0 ] );
						colorsBuffer.push( faceColors[ 1 ] );
						colorsBuffer.push( faceColors[ 2 ] );

						colorsBuffer.push( faceColors[ ( i - 1 ) * 3 ] );
						colorsBuffer.push( faceColors[ ( i - 1 ) * 3 + 1 ] );
						colorsBuffer.push( faceColors[ ( i - 1 ) * 3 + 2 ] );

						colorsBuffer.push( faceColors[ i * 3 ] );
						colorsBuffer.push( faceColors[ i * 3 + 1 ] );
						colorsBuffer.push( faceColors[ i * 3 + 2 ] );

					}

					if ( materialInfo && materialInfo.mappingType !== 'AllSame' ) {

						materialIndexBuffer.push( materialIndex );
						materialIndexBuffer.push( materialIndex );
						materialIndexBuffer.push( materialIndex );

					}

					if ( normalInfo ) {

						normalBuffer.push( faceNormals[ 0 ] );
						normalBuffer.push( faceNormals[ 1 ] );
						normalBuffer.push( faceNormals[ 2 ] );

						normalBuffer.push( faceNormals[ ( i - 1 ) * 3 ] );
						normalBuffer.push( faceNormals[ ( i - 1 ) * 3 + 1 ] );
						normalBuffer.push( faceNormals[ ( i - 1 ) * 3 + 2 ] );

						normalBuffer.push( faceNormals[ i * 3 ] );
						normalBuffer.push( faceNormals[ i * 3 + 1 ] );
						normalBuffer.push( faceNormals[ i * 3 + 2 ] );

					}

					if ( uvInfo ) {

						uvInfo.forEach( function ( uv, j ) {

							if ( uvsBuffer[ j ] === undefined ) uvsBuffer[ j ] = [];

							uvsBuffer[ j ].push( faceUVs[ j ][ 0 ] );
							uvsBuffer[ j ].push( faceUVs[ j ][ 1 ] );

							uvsBuffer[ j ].push( faceUVs[ j ][ ( i - 1 ) * 2 ] );
							uvsBuffer[ j ].push( faceUVs[ j ][ ( i - 1 ) * 2 + 1 ] );

							uvsBuffer[ j ].push( faceUVs[ j ][ i * 2 ] );
							uvsBuffer[ j ].push( faceUVs[ j ][ i * 2 + 1 ] );

						} );

					}

				}

				polygonIndex ++;

				endOfFace = false;
				faceLength = 0;

				// reset arrays for the next face
				vertexPositionIndexes = [];
				faceNormals = [];
				faceColors = [];
				faceUVs = [];
				faceWeights = [];
				faceWeightIndices = [];

			}

		} );

		var geo = new THREE.BufferGeometry();
		geo.name = geometryNode.name;

		var positionAttribute = new THREE.Float32BufferAttribute( vertexBuffer, 3 );

		preTransform.applyToBufferAttribute( positionAttribute );

		geo.addAttribute( 'position', positionAttribute );

		if ( colorsBuffer.length > 0 ) {

			geo.addAttribute( 'color', new THREE.Float32BufferAttribute( colorsBuffer, 3 ) );

		}

		if ( skeleton ) {

			geo.addAttribute( 'skinIndex', new THREE.Float32BufferAttribute( weightsIndicesBuffer, 4 ) );

			geo.addAttribute( 'skinWeight', new THREE.Float32BufferAttribute( vertexWeightsBuffer, 4 ) );

			// used later to bind the skeleton to the model
			geo.FBX_Deformer = skeleton;

		}

		if ( normalBuffer.length > 0 ) {

			geo.addAttribute( 'normal', new THREE.Float32BufferAttribute( normalBuffer, 3 ) );

		}

		uvsBuffer.forEach( function ( uvBuffer, i ) {

			// subsequent uv buffers are called 'uv1', 'uv2', ...
			var name = 'uv' + ( i + 1 ).toString();

			// the first uv buffer is just called 'uv'
			if ( i === 0 ) {

				name = 'uv';

			}

			geo.addAttribute( name, new THREE.Float32BufferAttribute( uvsBuffer[ i ], 2 ) );

		} );

		if ( materialInfo && materialInfo.mappingType !== 'AllSame' ) {

			// Convert the material indices of each vertex into rendering groups on the geometry.
			var prevMaterialIndex = materialIndexBuffer[ 0 ];
			var startIndex = 0;

			materialIndexBuffer.forEach( function ( currentIndex, i ) {

				if ( currentIndex !== prevMaterialIndex ) {

					geo.addGroup( startIndex, i - startIndex, prevMaterialIndex );

					prevMaterialIndex = currentIndex;
					startIndex = i;

				}

			} );

			// the loop above doesn't add the last group, do that here.
			if ( geo.groups.length > 0 ) {

				var lastGroup = geo.groups[ geo.groups.length - 1 ];
				var lastIndex = lastGroup.start + lastGroup.count;

				if ( lastIndex !== materialIndexBuffer.length ) {

					geo.addGroup( lastIndex, materialIndexBuffer.length - lastIndex, prevMaterialIndex );

				}

			}

			// case where there are multiple materials but the whole geometry is only
			// using one of them
			if ( geo.groups.length === 0 ) {

				geo.addGroup( 0, materialIndexBuffer.length, materialIndexBuffer[ 0 ] );

			}

		}

		return geo;

	}


	// Parse normal from FBXTree.Objects.Geometry.LayerElementNormal if it exists
	function getNormals( NormalNode ) {

		var mappingType = NormalNode.MappingInformationType;
		var referenceType = NormalNode.ReferenceInformationType;
		var buffer = NormalNode.Normals.a;
		var indexBuffer = [];
		if ( referenceType === 'IndexToDirect' ) {

			if ( 'NormalIndex' in NormalNode ) {

				indexBuffer = NormalNode.NormalIndex.a;

			} else if ( 'NormalsIndex' in NormalNode ) {

				indexBuffer = NormalNode.NormalsIndex.a;

			}

		}

		return {
			dataSize: 3,
			buffer: buffer,
			indices: indexBuffer,
			mappingType: mappingType,
			referenceType: referenceType
		};

	}

	// Parse UVs from FBXTree.Objects.Geometry.LayerElementUV if it exists
	function getUVs( UVNode ) {

		var mappingType = UVNode.MappingInformationType;
		var referenceType = UVNode.ReferenceInformationType;
		var buffer = UVNode.UV.a;
		var indexBuffer = [];
		if ( referenceType === 'IndexToDirect' ) {

			indexBuffer = UVNode.UVIndex.a;

		}

		return {
			dataSize: 2,
			buffer: buffer,
			indices: indexBuffer,
			mappingType: mappingType,
			referenceType: referenceType
		};

	}

	// Parse Vertex Colors from FBXTree.Objects.Geometry.LayerElementColor if it exists
	function getColors( ColorNode ) {

		var mappingType = ColorNode.MappingInformationType;
		var referenceType = ColorNode.ReferenceInformationType;
		var buffer = ColorNode.Colors.a;
		var indexBuffer = [];
		if ( referenceType === 'IndexToDirect' ) {

			indexBuffer = ColorNode.ColorIndex.a;

		}

		return {
			dataSize: 4,
			buffer: buffer,
			indices: indexBuffer,
			mappingType: mappingType,
			referenceType: referenceType
		};

	}

	// Parse mapping and material data in FBXTree.Objects.Geometry.LayerElementMaterial if it exists
	function getMaterials( MaterialNode ) {

		var mappingType = MaterialNode.MappingInformationType;
		var referenceType = MaterialNode.ReferenceInformationType;

		if ( mappingType === 'NoMappingInformation' ) {

			return {
				dataSize: 1,
				buffer: [ 0 ],
				indices: [ 0 ],
				mappingType: 'AllSame',
				referenceType: referenceType
			};

		}

		var materialIndexBuffer = MaterialNode.Materials.a;

		// Since materials are stored as indices, there's a bit of a mismatch between FBX and what
		// we expect.So we create an intermediate buffer that points to the index in the buffer,
		// for conforming with the other functions we've written for other data.
		var materialIndices = [];

		for ( var i = 0; i < materialIndexBuffer.length; ++ i ) {

			materialIndices.push( i );

		}

		return {
			dataSize: 1,
			buffer: materialIndexBuffer,
			indices: materialIndices,
			mappingType: mappingType,
			referenceType: referenceType
		};

	}

	// Functions use the infoObject and given indices to return value array of geometry.
	// Parameters:
	// 	- polygonVertexIndex - Index of vertex in draw order (which index of the index buffer refers to this vertex).
	// 	- polygonIndex - Index of polygon in geometry.
	// 	- vertexIndex - Index of vertex inside vertex buffer (used because some data refers to old index buffer that we don't use anymore).
	// 	- infoObject: can be materialInfo, normalInfo, UVInfo or colorInfo
	// Index type:
	//	- Direct: index is same as polygonVertexIndex
	//	- IndexToDirect: infoObject has it's own set of indices
	var dataArray = [];

	var GetData = {

		ByPolygonVertex: {

			Direct: function ( polygonVertexIndex, polygonIndex, vertexIndex, infoObject ) {

				var from = ( polygonVertexIndex * infoObject.dataSize );
				var to = ( polygonVertexIndex * infoObject.dataSize ) + infoObject.dataSize;

				return slice( dataArray, infoObject.buffer, from, to );

			},

			IndexToDirect: function ( polygonVertexIndex, polygonIndex, vertexIndex, infoObject ) {

				var index = infoObject.indices[ polygonVertexIndex ];
				var from = ( index * infoObject.dataSize );
				var to = ( index * infoObject.dataSize ) + infoObject.dataSize;

				return slice( dataArray, infoObject.buffer, from, to );

			}

		},

		ByPolygon: {

			Direct: function ( polygonVertexIndex, polygonIndex, vertexIndex, infoObject ) {

				var from = polygonIndex * infoObject.dataSize;
				var to = polygonIndex * infoObject.dataSize + infoObject.dataSize;

				return slice( dataArray, infoObject.buffer, from, to );

			},

			IndexToDirect: function ( polygonVertexIndex, polygonIndex, vertexIndex, infoObject ) {

				var index = infoObject.indices[ polygonIndex ];
				var from = index * infoObject.dataSize;
				var to = index * infoObject.dataSize + infoObject.dataSize;

				return slice( dataArray, infoObject.buffer, from, to );

			}

		},

		ByVertice: {

			Direct: function ( polygonVertexIndex, polygonIndex, vertexIndex, infoObject ) {

				var from = ( vertexIndex * infoObject.dataSize );
				var to = ( vertexIndex * infoObject.dataSize ) + infoObject.dataSize;

				return slice( dataArray, infoObject.buffer, from, to );

			}

		},

		AllSame: {

			IndexToDirect: function ( polygonVertexIndex, polygonIndex, vertexIndex, infoObject ) {

				var from = infoObject.indices[ 0 ] * infoObject.dataSize;
				var to = infoObject.indices[ 0 ] * infoObject.dataSize + infoObject.dataSize;

				return slice( dataArray, infoObject.buffer, from, to );

			}

		}

	};

	function getData( polygonVertexIndex, polygonIndex, vertexIndex, infoObject ) {

		return GetData[ infoObject.mappingType ][ infoObject.referenceType ]( polygonVertexIndex, polygonIndex, vertexIndex, infoObject );

	}

	// Generate a NurbGeometry from a node in FBXTree.Objects.Geometry
	function parseNurbsGeometry( geometryNode ) {

		if ( THREE.NURBSCurve === undefined ) {

			console.error( 'THREE.FBXLoader: The loader relies on THREE.NURBSCurve for any nurbs present in the model. Nurbs will show up as empty geometry.' );
			return new THREE.BufferGeometry();

		}

		var order = parseInt( geometryNode.Order );

		if ( isNaN( order ) ) {

			console.error( 'THREE.FBXLoader: Invalid Order %s given for geometry ID: %s', geometryNode.Order, geometryNode.id );
			return new THREE.BufferGeometry();

		}

		var degree = order - 1;

		var knots = geometryNode.KnotVector.a;
		var controlPoints = [];
		var pointsValues = geometryNode.Points.a;

		for ( var i = 0, l = pointsValues.length; i < l; i += 4 ) {

			controlPoints.push( new THREE.Vector4().fromArray( pointsValues, i ) );

		}

		var startKnot, endKnot;

		if ( geometryNode.Form === 'Closed' ) {

			controlPoints.push( controlPoints[ 0 ] );

		} else if ( geometryNode.Form === 'Periodic' ) {

			startKnot = degree;
			endKnot = knots.length - 1 - startKnot;

			for ( var i = 0; i < degree; ++ i ) {

				controlPoints.push( controlPoints[ i ] );

			}

		}

		var curve = new THREE.NURBSCurve( degree, knots, controlPoints, startKnot, endKnot );
		var vertices = curve.getPoints( controlPoints.length * 7 );

		var positions = new Float32Array( vertices.length * 3 );

		vertices.forEach( function ( vertex, i ) {

			vertex.toArray( positions, i * 3 );

		} );

		var geometry = new THREE.BufferGeometry();
		geometry.addAttribute( 'position', new THREE.BufferAttribute( positions, 3 ) );

		return geometry;

	}

	// create the main THREE.Group() to be returned by the loader
	function parseScene( FBXTree, connections, skeletons, geometryMap, materialMap ) {

		var sceneGraph = new THREE.Group();

		var modelMap = parseModels( FBXTree, skeletons, geometryMap, materialMap, connections );

		var modelNodes = FBXTree.Objects.Model;

		modelMap.forEach( function ( model ) {

			var modelNode = modelNodes[ model.ID ];
			setLookAtProperties( FBXTree, model, modelNode, connections, sceneGraph );

			var parentConnections = connections.get( model.ID ).parents;

			parentConnections.forEach( function ( connection ) {

				var parent = modelMap.get( connection.ID );
				if ( parent !== undefined ) parent.add( model );

			} );

			if ( model.parent === null ) {

				sceneGraph.add( model );

			}


		} );


		bindSkeleton( FBXTree, skeletons, geometryMap, modelMap, connections, sceneGraph );

		addAnimations( FBXTree, connections, sceneGraph, modelMap );

		createAmbientLight( FBXTree, sceneGraph );

		return sceneGraph;

	}

	// parse nodes in FBXTree.Objects.Model
	function parseModels( FBXTree, skeletons, geometryMap, materialMap, connections ) {

		var modelMap = new Map();
		var modelNodes = FBXTree.Objects.Model;

		for ( var nodeID in modelNodes ) {

			var id = parseInt( nodeID );
			var node = modelNodes[ nodeID ];
			var relationships = connections.get( id );

			var model = buildSkeleton( relationships, skeletons, id, node.attrName );

			if ( ! model ) {

				switch ( node.attrType ) {

					case 'Camera':
						model = createCamera( FBXTree, relationships );
						break;
					case 'Light':
						model = createLight( FBXTree, relationships );
						break;
					case 'Mesh':
						model = createMesh( FBXTree, relationships, geometryMap, materialMap );
						break;
					case 'NurbsCurve':
						model = createCurve( relationships, geometryMap );
						break;
					case 'LimbNode': // usually associated with a Bone, however if a Bone was not created we'll make a Group instead
					case 'Null':
					default:
						model = new THREE.Group();
						break;

				}

				model.name = THREE.PropertyBinding.sanitizeNodeName( node.attrName );
				model.ID = id;

			}

			setModelTransforms( FBXTree, model, node );
			modelMap.set( id, model );

		}

		return modelMap;

	}

	function buildSkeleton( relationships, skeletons, id, name ) {

		var bone = null;

		relationships.parents.forEach( function ( parent ) {

			for ( var ID in skeletons ) {

				var skeleton = skeletons[ ID ];

				skeleton.rawBones.forEach( function ( rawBone, i ) {

					if ( rawBone.ID === parent.ID ) {

						var subBone = bone;
						bone = new THREE.Bone();

						// set name and id here - otherwise in cases where "subBone" is created it will not have a name / id
						bone.name = THREE.PropertyBinding.sanitizeNodeName( name );
						bone.ID = id;

						skeleton.bones[ i ] = bone;

						// In cases where a bone is shared between multiple meshes
						// duplicate the bone here and and it as a child of the first bone
						if ( subBone !== null ) {

							bone.add( subBone );

						}

					}

				} );

			}

		} );

		return bone;

	}

	// create a THREE.PerspectiveCamera or THREE.OrthographicCamera
	function createCamera( FBXTree, relationships ) {

		var model;
		var cameraAttribute;

		relationships.children.forEach( function ( child ) {

			var attr = FBXTree.Objects.NodeAttribute[ child.ID ];

			if ( attr !== undefined ) {

				cameraAttribute = attr;

			}

		} );

		if ( cameraAttribute === undefined ) {

			model = new THREE.Object3D();

		} else {

			var type = 0;
			if ( cameraAttribute.CameraProjectionType !== undefined && cameraAttribute.CameraProjectionType.value === 1 ) {

				type = 1;

			}

			var nearClippingPlane = 1;
			if ( cameraAttribute.NearPlane !== undefined ) {

				nearClippingPlane = cameraAttribute.NearPlane.value / 1000;

			}

			var farClippingPlane = 1000;
			if ( cameraAttribute.FarPlane !== undefined ) {

				farClippingPlane = cameraAttribute.FarPlane.value / 1000;

			}


			var width = window.innerWidth;
			var height = window.innerHeight;

			if ( cameraAttribute.AspectWidth !== undefined && cameraAttribute.AspectHeight !== undefined ) {

				width = cameraAttribute.AspectWidth.value;
				height = cameraAttribute.AspectHeight.value;

			}

			var aspect = width / height;

			var fov = 45;
			if ( cameraAttribute.FieldOfView !== undefined ) {

				fov = cameraAttribute.FieldOfView.value;

			}

			switch ( type ) {

				case 0: // Perspective
					model = new THREE.PerspectiveCamera( fov, aspect, nearClippingPlane, farClippingPlane );
					break;

				case 1: // Orthographic
					model = new THREE.OrthographicCamera( - width / 2, width / 2, height / 2, - height / 2, nearClippingPlane, farClippingPlane );
					break;

				default:
					console.warn( 'THREE.FBXLoader: Unknown camera type ' + type + '.' );
					model = new THREE.Object3D();
					break;

			}

		}

		return model;

	}

	// Create a THREE.DirectionalLight, THREE.PointLight or THREE.SpotLight
	function createLight( FBXTree, relationships ) {

		var model;
		var lightAttribute;

		relationships.children.forEach( function ( child ) {

			var attr = FBXTree.Objects.NodeAttribute[ child.ID ];

			if ( attr !== undefined ) {

				lightAttribute = attr;

			}

		} );

		if ( lightAttribute === undefined ) {

			model = new THREE.Object3D();

		} else {

			var type;

			// LightType can be undefined for Point lights
			if ( lightAttribute.LightType === undefined ) {

				type = 0;

			} else {

				type = lightAttribute.LightType.value;

			}

			var color = 0xffffff;

			if ( lightAttribute.Color !== undefined ) {

				color = parseColor( lightAttribute.Color );

			}

			var intensity = ( lightAttribute.Intensity === undefined ) ? 1 : lightAttribute.Intensity.value / 100;

			// light disabled
			if ( lightAttribute.CastLightOnObject !== undefined && lightAttribute.CastLightOnObject.value === 0 ) {

				intensity = 0;

			}

			var distance = 0;
			if ( lightAttribute.FarAttenuationEnd !== undefined ) {

				if ( lightAttribute.EnableFarAttenuation !== undefined && lightAttribute.EnableFarAttenuation.value === 0 ) {

					distance = 0;

				} else {

					distance = lightAttribute.FarAttenuationEnd.value / 1000;

				}

			}

			// TODO: could this be calculated linearly from FarAttenuationStart to FarAttenuationEnd?
			var decay = 1;

			switch ( type ) {

				case 0: // Point
					model = new THREE.PointLight( color, intensity, distance, decay );
					break;

				case 1: // Directional
					model = new THREE.DirectionalLight( color, intensity );
					break;

				case 2: // Spot
					var angle = Math.PI / 3;

					if ( lightAttribute.InnerAngle !== undefined ) {

						angle = THREE.Math.degToRad( lightAttribute.InnerAngle.value );

					}

					var penumbra = 0;
					if ( lightAttribute.OuterAngle !== undefined ) {

						// TODO: this is not correct - FBX calculates outer and inner angle in degrees
						// with OuterAngle > InnerAngle && OuterAngle <= Math.PI
						// while three.js uses a penumbra between (0, 1) to attenuate the inner angle
						penumbra = THREE.Math.degToRad( lightAttribute.OuterAngle.value );
						penumbra = Math.max( penumbra, 1 );

					}

					model = new THREE.SpotLight( color, intensity, distance, angle, penumbra, decay );
					break;

				default:
					console.warn( 'THREE.FBXLoader: Unknown light type ' + lightAttribute.LightType.value + ', defaulting to a THREE.PointLight.' );
					model = new THREE.PointLight( color, intensity );
					break;

			}

			if ( lightAttribute.CastShadows !== undefined && lightAttribute.CastShadows.value === 1 ) {

				model.castShadow = true;

			}

		}

		return model;

	}

	function createMesh( FBXTree, relationships, geometryMap, materialMap ) {

		var model;
		var geometry = null;
		var material = null;
		var materials = [];

		// get geometry and materials(s) from connections
		relationships.children.forEach( function ( child ) {

			if ( geometryMap.has( child.ID ) ) {

				geometry = geometryMap.get( child.ID );

			}

			if ( materialMap.has( child.ID ) ) {

				materials.push( materialMap.get( child.ID ) );

			}

		} );

		if ( materials.length > 1 ) {

			material = materials;

		} else if ( materials.length > 0 ) {

			material = materials[ 0 ];

		} else {

			material = new THREE.MeshPhongMaterial( { color: 0xcccccc } );
			materials.push( material );

		}

		if ( 'color' in geometry.attributes ) {

			materials.forEach( function ( material ) {

				material.vertexColors = THREE.VertexColors;

			} );

		}

		if ( geometry.FBX_Deformer ) {

			materials.forEach( function ( material ) {

				material.skinning = true;

			} );

			model = new THREE.SkinnedMesh( geometry, material );

		} else {

			model = new THREE.Mesh( geometry, material );

		}

		return model;

	}

	function createCurve( relationships, geometryMap ) {

		var geometry = relationships.children.reduce( function ( geo, child ) {

			if ( geometryMap.has( child.ID ) ) geo = geometryMap.get( child.ID );

			return geo;

		}, null );

		// FBX does not list materials for Nurbs lines, so we'll just put our own in here.
		var material = new THREE.LineBasicMaterial( { color: 0x3300ff, linewidth: 1 } );
		return new THREE.Line( geometry, material );

	}

	// Parse ambient color in FBXTree.GlobalSettings - if it's not set to black (default), create an ambient light
	function createAmbientLight( FBXTree, sceneGraph ) {

		if ( 'GlobalSettings' in FBXTree && 'AmbientColor' in FBXTree.GlobalSettings ) {

			var ambientColor = FBXTree.GlobalSettings.AmbientColor.value;
			var r = ambientColor[ 0 ];
			var g = ambientColor[ 1 ];
			var b = ambientColor[ 2 ];

			if ( r !== 0 || g !== 0 || b !== 0 ) {

				var color = new THREE.Color( r, g, b );
				sceneGraph.add( new THREE.AmbientLight( color, 1 ) );

			}

		}

	}

	function setLookAtProperties( FBXTree, model, modelNode, connections, sceneGraph ) {

		if ( 'LookAtProperty' in modelNode ) {

			var children = connections.get( model.ID ).children;

			children.forEach( function ( child ) {

				if ( child.relationship === 'LookAtProperty' ) {

					var lookAtTarget = FBXTree.Objects.Model[ child.ID ];

					if ( 'Lcl_Translation' in lookAtTarget ) {

						var pos = lookAtTarget.Lcl_Translation.value;

						// DirectionalLight, SpotLight
						if ( model.target !== undefined ) {

							model.target.position.fromArray( pos );
							sceneGraph.add( model.target );

						} else { // Cameras and other Object3Ds

							model.lookAt( new THREE.Vector3().fromArray( pos ) );

						}

					}

				}

			} );

		}

	}

	// parse the model node for transform details and apply them to the model
	function setModelTransforms( FBXTree, model, modelNode ) {

		// http://help.autodesk.com/view/FBX/2017/ENU/?guid=__cpp_ref_class_fbx_euler_html
		if ( 'RotationOrder' in modelNode ) {

			var enums = [
				'XYZ', // default
				'XZY',
				'YZX',
				'ZXY',
				'YXZ',
				'ZYX',
				'SphericXYZ',
			];

			var value = parseInt( modelNode.RotationOrder.value, 10 );

			if ( value > 0 && value < 6 ) {

				// model.rotation.order = enums[ value ];

				// Note: Euler order other than XYZ is currently not supported, so just display a warning for now
				console.warn( 'THREE.FBXLoader: unsupported Euler Order: %s. Currently only XYZ order is supported. Animations and rotations may be incorrect.', enums[ value ] );

			} else if ( value === 6 ) {

				console.warn( 'THREE.FBXLoader: unsupported Euler Order: Spherical XYZ. Animations and rotations may be incorrect.' );

			}

		}

		if ( 'Lcl_Translation' in modelNode ) {

			model.position.fromArray( modelNode.Lcl_Translation.value );

		}

		if ( 'Lcl_Rotation' in modelNode ) {

			var rotation = modelNode.Lcl_Rotation.value.map( THREE.Math.degToRad );
			rotation.push( 'ZYX' );
			model.rotation.fromArray( rotation );

		}

		if ( 'Lcl_Scaling' in modelNode ) {

			model.scale.fromArray( modelNode.Lcl_Scaling.value );

		}

		if ( 'PreRotation' in modelNode ) {

			var array = modelNode.PreRotation.value.map( THREE.Math.degToRad );
			array[ 3 ] = 'ZYX';

			var preRotations = new THREE.Euler().fromArray( array );

			preRotations = new THREE.Quaternion().setFromEuler( preRotations );
			var currentRotation = new THREE.Quaternion().setFromEuler( model.rotation );
			preRotations.multiply( currentRotation );
			model.rotation.setFromQuaternion( preRotations, 'ZYX' );

		}

	}

	function bindSkeleton( FBXTree, skeletons, geometryMap, modelMap, connections, sceneGraph ) {

		// Now with the bones created, we can update the skeletons and bind them to the skinned meshes.
		sceneGraph.updateMatrixWorld( true );

		var worldMatrices = new Map();

		// Put skeleton into bind pose.
		if ( 'Pose' in FBXTree.Objects ) {

			var BindPoseNode = FBXTree.Objects.Pose;

			for ( var nodeID in BindPoseNode ) {

				if ( BindPoseNode[ nodeID ].attrType === 'BindPose' ) {

					var poseNodes = BindPoseNode[ nodeID ].PoseNode;

					if ( Array.isArray( poseNodes ) ) {

						poseNodes.forEach( function ( node ) {

							var rawMatWrd = new THREE.Matrix4().fromArray( node.Matrix.a );
							worldMatrices.set( parseInt( node.Node ), rawMatWrd );

						} );

					} else {

						var rawMatWrd = new THREE.Matrix4().fromArray( poseNodes.Matrix.a );
						worldMatrices.set( parseInt( poseNodes.Node ), rawMatWrd );

					}

				}

			}

		}

		for ( var ID in skeletons ) {

			var skeleton = skeletons[ ID ];

			skeleton.bones.forEach( function ( bone, i ) {

				// if the bone's initial transform is set in a poseNode, copy that
				if ( worldMatrices.has( bone.ID ) ) {

					var mat = worldMatrices.get( bone.ID );
					bone.matrixWorld.copy( mat );

				}
				// otherwise use the transform from the rawBone
				else {

					bone.matrixWorld.copy( skeleton.rawBones[ i ].transformLink );

				}

			} );

			// Now that skeleton is in bind pose, bind to model.
			var parents = connections.get( parseInt( skeleton.ID ) ).parents;

			parents.forEach( function ( parent ) {

				if ( geometryMap.has( parent.ID ) ) {

					var geoID = parent.ID;
					var geoRelationships = connections.get( geoID );

					geoRelationships.parents.forEach( function ( geoConnParent ) {

						if ( modelMap.has( geoConnParent.ID ) ) {

							var model = modelMap.get( geoConnParent.ID );

							model.bind( new THREE.Skeleton( skeleton.bones ), model.matrixWorld );

						}

					} );

				}

			} );

		}

		//Skeleton is now bound, return objects to starting world positions.
		sceneGraph.updateMatrixWorld( true );

	}

	function parseAnimations( FBXTree, connections ) {

		// since the actual transformation data is stored in FBXTree.Objects.AnimationCurve,
		// if this is undefined we can safely assume there are no animations
		if ( FBXTree.Objects.AnimationCurve === undefined ) return undefined;

		var curveNodesMap = parseAnimationCurveNodes( FBXTree );

		parseAnimationCurves( FBXTree, connections, curveNodesMap );

		var layersMap = parseAnimationLayers( FBXTree, connections, curveNodesMap );
		var rawClips = parseAnimStacks( FBXTree, connections, layersMap );

		return rawClips;

	}

	// parse nodes in FBXTree.Objects.AnimationCurveNode
	// each AnimationCurveNode holds data for an animation transform for a model (e.g. left arm rotation )
	// and is referenced by an AnimationLayer
	function parseAnimationCurveNodes( FBXTree ) {

		var rawCurveNodes = FBXTree.Objects.AnimationCurveNode;

		var curveNodesMap = new Map();

		for ( var nodeID in rawCurveNodes ) {

			var rawCurveNode = rawCurveNodes[ nodeID ];

			if ( rawCurveNode.attrName.match( /S|R|T/ ) !== null ) {

				var curveNode = {

					id: rawCurveNode.id,
					attr: rawCurveNode.attrName,
					curves: {},

				};

				curveNodesMap.set( curveNode.id, curveNode );

			}

		}

		return curveNodesMap;

	}

	// parse nodes in FBXTree.Objects.AnimationCurve and connect them up to
	// previously parsed AnimationCurveNodes. Each AnimationCurve holds data for a single animated
	// axis ( e.g. times and values of x rotation)
	function parseAnimationCurves( FBXTree, connections, curveNodesMap ) {

		var rawCurves = FBXTree.Objects.AnimationCurve;

		for ( var nodeID in rawCurves ) {

			var animationCurve = {

				id: rawCurves[ nodeID ].id,
				times: rawCurves[ nodeID ].KeyTime.a.map( convertFBXTimeToSeconds ),
				values: rawCurves[ nodeID ].KeyValueFloat.a,

			};

			var relationships = connections.get( animationCurve.id );

			if ( relationships !== undefined ) {

				var animationCurveID = relationships.parents[ 0 ].ID;
				var animationCurveRelationship = relationships.parents[ 0 ].relationship;
				var axis = '';

				if ( animationCurveRelationship.match( /X/ ) ) {

					axis = 'x';

				} else if ( animationCurveRelationship.match( /Y/ ) ) {

					axis = 'y';

				} else if ( animationCurveRelationship.match( /Z/ ) ) {

					axis = 'z';

				} else {

					continue;

				}

				curveNodesMap.get( animationCurveID ).curves[ axis ] = animationCurve;

			}

		}

	}

	// parse nodes in FBXTree.Objects.AnimationLayer. Each layers holds references
	// to various AnimationCurveNodes and is referenced by an AnimationStack node
	// note: theoretically a stack can multiple layers, however in practice there always seems to be one per stack
	function parseAnimationLayers( FBXTree, connections, curveNodesMap ) {

		var rawLayers = FBXTree.Objects.AnimationLayer;

		var layersMap = new Map();

		for ( var nodeID in rawLayers ) {

			var layerCurveNodes = [];

			var connection = connections.get( parseInt( nodeID ) );

			if ( connection !== undefined ) {

				// all the animationCurveNodes used in the layer
				var children = connection.children;

				children.forEach( function ( child, i ) {

					if ( curveNodesMap.has( child.ID ) ) {

						var curveNode = curveNodesMap.get( child.ID );

						if ( layerCurveNodes[ i ] === undefined ) {

							var modelID;

							connections.get( child.ID ).parents.forEach( function ( parent ) {

								if ( parent.relationship !== undefined ) modelID = parent.ID;

							} );

							var rawModel = FBXTree.Objects.Model[ modelID.toString() ];

							var node = {

								modelName: THREE.PropertyBinding.sanitizeNodeName( rawModel.attrName ),
								initialPosition: [ 0, 0, 0 ],
								initialRotation: [ 0, 0, 0 ],
								initialScale: [ 1, 1, 1 ],

							};

							if ( 'Lcl_Translation' in rawModel ) node.initialPosition = rawModel.Lcl_Translation.value;

							if ( 'Lcl_Rotation' in rawModel ) node.initialRotation = rawModel.Lcl_Rotation.value;

							if ( 'Lcl_Scaling' in rawModel ) node.initialScale = rawModel.Lcl_Scaling.value;

							// if the animated model is pre rotated, we'll have to apply the pre rotations to every
							// animation value as well
							if ( 'PreRotation' in rawModel ) node.preRotations = rawModel.PreRotation.value;

							layerCurveNodes[ i ] = node;

						}

						layerCurveNodes[ i ][ curveNode.attr ] = curveNode;

					}

				} );

				layersMap.set( parseInt( nodeID ), layerCurveNodes );

			}

		}

		return layersMap;

	}

	// parse nodes in FBXTree.Objects.AnimationStack. These are the top level node in the animation
	// hierarchy. Each Stack node will be used to create a THREE.AnimationClip
	function parseAnimStacks( FBXTree, connections, layersMap ) {

		var rawStacks = FBXTree.Objects.AnimationStack;

		// connect the stacks (clips) up to the layers
		var rawClips = {};

		for ( var nodeID in rawStacks ) {

			var children = connections.get( parseInt( nodeID ) ).children;

			if ( children.length > 1 ) {

				// it seems like stacks will always be associated with a single layer. But just in case there are files
				// where there are multiple layers per stack, we'll display a warning
				console.warn( 'THREE.FBXLoader: Encountered an animation stack with multiple layers, this is currently not supported. Ignoring subsequent layers.' );

			}

			var layer = layersMap.get( children[ 0 ].ID );

			rawClips[ nodeID ] = {

				name: rawStacks[ nodeID ].attrName,
				layer: layer,

			};

		}

		return rawClips;

	}

	// take raw animation data from parseAnimations and connect it up to the loaded models
	function addAnimations( FBXTree, connections, sceneGraph ) {

		sceneGraph.animations = [];

		var rawClips = parseAnimations( FBXTree, connections );

		if ( rawClips === undefined ) return;

		for ( var key in rawClips ) {

			var rawClip = rawClips[ key ];

			var clip = addClip( rawClip );

			sceneGraph.animations.push( clip );

		}

	}

	function addClip( rawClip ) {

		var tracks = [];

		rawClip.layer.forEach( function ( rawTracks ) {

			tracks = tracks.concat( generateTracks( rawTracks ) );

		} );

		return new THREE.AnimationClip( rawClip.name, - 1, tracks );

	}

	function generateTracks( rawTracks ) {

		var tracks = [];

		if ( rawTracks.T !== undefined ) {

			var positionTrack = generateVectorTrack( rawTracks.modelName, rawTracks.T.curves, rawTracks.initialPosition, 'position' );
			if ( positionTrack !== undefined ) tracks.push( positionTrack );

		}

		if ( rawTracks.R !== undefined ) {

			var rotationTrack = generateRotationTrack( rawTracks.modelName, rawTracks.R.curves, rawTracks.initialRotation, rawTracks.preRotations );
			if ( rotationTrack !== undefined ) tracks.push( rotationTrack );

		}

		if ( rawTracks.S !== undefined ) {

			var scaleTrack = generateVectorTrack( rawTracks.modelName, rawTracks.S.curves, rawTracks.initialScale, 'scale' );
			if ( scaleTrack !== undefined ) tracks.push( scaleTrack );

		}

		return tracks;

	}

	function generateVectorTrack( modelName, curves, initialValue, type ) {

		var times = getTimesForAllAxes( curves );
		var values = getKeyframeTrackValues( times, curves, initialValue );

		return new THREE.VectorKeyframeTrack( modelName + '.' + type, times, values );

	}

	function generateRotationTrack( modelName, curves, initialValue, preRotations ) {

		if ( curves.x !== undefined ) curves.x.values = curves.x.values.map( THREE.Math.degToRad );
		if ( curves.y !== undefined ) curves.y.values = curves.y.values.map( THREE.Math.degToRad );
		if ( curves.z !== undefined ) curves.z.values = curves.z.values.map( THREE.Math.degToRad );

		var times = getTimesForAllAxes( curves );
		var values = getKeyframeTrackValues( times, curves, initialValue );

		if ( preRotations !== undefined ) {

			preRotations = preRotations.map( THREE.Math.degToRad );
			preRotations.push( 'ZYX' );

			preRotations = new THREE.Euler().fromArray( preRotations );
			preRotations = new THREE.Quaternion().setFromEuler( preRotations );

		}

		var quaternion = new THREE.Quaternion();
		var euler = new THREE.Euler();

		var quaternionValues = [];

		for ( var i = 0; i < values.length; i += 3 ) {

			euler.set( values[ i ], values[ i + 1 ], values[ i + 2 ], 'ZYX' );

			quaternion.setFromEuler( euler );

			if ( preRotations !== undefined )quaternion.premultiply( preRotations );

			quaternion.toArray( quaternionValues, ( i / 3 ) * 4 );

		}

		return new THREE.QuaternionKeyframeTrack( modelName + '.quaternion', times, quaternionValues );

	}

	function getKeyframeTrackValues( times, curves, initialValue ) {

		var prevValue = initialValue;

		var values = [];

		var xIndex = - 1;
		var yIndex = - 1;
		var zIndex = - 1;

		times.forEach( function ( time ) {

			if ( curves.x ) xIndex = curves.x.times.indexOf( time );
			if ( curves.y ) yIndex = curves.y.times.indexOf( time );
			if ( curves.z ) zIndex = curves.z.times.indexOf( time );

			// if there is an x value defined for this frame, use that
			if ( xIndex !== - 1 ) {

				var xValue = curves.x.values[ xIndex ];
				values.push( xValue );
				prevValue[ 0 ] = xValue;

			} else {

				// otherwise use the x value from the previous frame
				values.push( prevValue[ 0 ] );

			}

			if ( yIndex !== - 1 ) {

				var yValue = curves.y.values[ yIndex ];
				values.push( yValue );
				prevValue[ 1 ] = yValue;

			} else {

				values.push( prevValue[ 1 ] );

			}

			if ( zIndex !== - 1 ) {

				var zValue = curves.z.values[ zIndex ];
				values.push( zValue );
				prevValue[ 2 ] = zValue;

			} else {

				values.push( prevValue[ 2 ] );

			}

		} );

		return values;

	}

	// For all animated objects, times are defined separately for each axis
	// Here we'll combine the times into one sorted array without duplicates
	function getTimesForAllAxes( curves ) {

		var times = [];

		// first join together the times for each axis, if defined
		if ( curves.x !== undefined ) times = times.concat( curves.x.times );
		if ( curves.y !== undefined ) times = times.concat( curves.y.times );
		if ( curves.z !== undefined ) times = times.concat( curves.z.times );

		// then sort them and remove duplicates
		times = times.sort( function ( a, b ) {

			return a - b;

		} ).filter( function ( elem, index, array ) {

			return array.indexOf( elem ) == index;

		} );

		return times;

	}

	// parse an FBX file in ASCII format
	function TextParser() {}

	Object.assign( TextParser.prototype, {

		getPrevNode: function () {

			return this.nodeStack[ this.currentIndent - 2 ];

		},

		getCurrentNode: function () {

			return this.nodeStack[ this.currentIndent - 1 ];

		},

		getCurrentProp: function () {

			return this.currentProp;

		},

		pushStack: function ( node ) {

			this.nodeStack.push( node );
			this.currentIndent += 1;

		},

		popStack: function () {

			this.nodeStack.pop();
			this.currentIndent -= 1;

		},

		setCurrentProp: function ( val, name ) {

			this.currentProp = val;
			this.currentPropName = name;

		},

		parse: function ( text ) {

			this.currentIndent = 0;
			this.allNodes = new FBXTree();
			this.nodeStack = [];
			this.currentProp = [];
			this.currentPropName = '';

			var self = this;

			var split = text.split( '\n' );

			split.forEach( function ( line, i ) {

				var matchComment = line.match( /^[\s\t]*;/ );
				var matchEmpty = line.match( /^[\s\t]*$/ );

				if ( matchComment || matchEmpty ) return;

				var matchBeginning = line.match( '^\\t{' + self.currentIndent + '}(\\w+):(.*){', '' );
				var matchProperty = line.match( '^\\t{' + ( self.currentIndent ) + '}(\\w+):[\\s\\t\\r\\n](.*)' );
				var matchEnd = line.match( '^\\t{' + ( self.currentIndent - 1 ) + '}}' );

				if ( matchBeginning ) {

					self.parseNodeBegin( line, matchBeginning );

				} else if ( matchProperty ) {

					self.parseNodeProperty( line, matchProperty, split[ ++ i ] );

				} else if ( matchEnd ) {

					self.popStack();

				} else if ( line.match( /^[^\s\t}]/ ) ) {

					// large arrays are split over multiple lines terminated with a ',' character
					// if this is encountered the line needs to be joined to the previous line
					self.parseNodePropertyContinued( line );

				}

			} );

			return this.allNodes;

		},

		parseNodeBegin: function ( line, property ) {

			var nodeName = property[ 1 ].trim().replace( /^"/, '' ).replace( /"$/, '' );

			var nodeAttrs = property[ 2 ].split( ',' ).map( function ( attr ) {

				return attr.trim().replace( /^"/, '' ).replace( /"$/, '' );

			} );

			var node = { name: nodeName };
			var attrs = this.parseNodeAttr( nodeAttrs );

			var currentNode = this.getCurrentNode();

			// a top node
			if ( this.currentIndent === 0 ) {

				this.allNodes.add( nodeName, node );

			} else { // a subnode

				// if the subnode already exists, append it
				if ( nodeName in currentNode ) {

					// special case Pose needs PoseNodes as an array
					if ( nodeName === 'PoseNode' ) {

						currentNode.PoseNode.push( node );

					} else if ( currentNode[ nodeName ].id !== undefined ) {

						currentNode[ nodeName ] = {};
						currentNode[ nodeName ][ currentNode[ nodeName ].id ] = currentNode[ nodeName ];

					}

					if ( attrs.id !== '' ) currentNode[ nodeName ][ attrs.id ] = node;

				} else if ( typeof attrs.id === 'number' ) {

					currentNode[ nodeName ] = {};
					currentNode[ nodeName ][ attrs.id ] = node;

				} else if ( nodeName !== 'Properties70' ) {

					if ( nodeName === 'PoseNode' )	currentNode[ nodeName ] = [ node ];
					else currentNode[ nodeName ] = node;

				}

			}

			if ( typeof attrs.id === 'number' ) node.id = attrs.id;
			if ( attrs.name !== '' ) node.attrName = attrs.name;
			if ( attrs.type !== '' ) node.attrType = attrs.type;

			this.pushStack( node );

		},

		parseNodeAttr: function ( attrs ) {

			var id = attrs[ 0 ];

			if ( attrs[ 0 ] !== '' ) {

				id = parseInt( attrs[ 0 ] );

				if ( isNaN( id ) ) {

					id = attrs[ 0 ];

				}

			}

			var name = '', type = '';

			if ( attrs.length > 1 ) {

				name = attrs[ 1 ].replace( /^(\w+)::/, '' );
				type = attrs[ 2 ];

			}

			return { id: id, name: name, type: type };

		},

		parseNodeProperty: function ( line, property, contentLine ) {

			var propName = property[ 1 ].replace( /^"/, '' ).replace( /"$/, '' ).trim();
			var propValue = property[ 2 ].replace( /^"/, '' ).replace( /"$/, '' ).trim();

			// for special case: base64 image data follows "Content: ," line
			//	Content: ,
			//	 "/9j/4RDaRXhpZgAATU0A..."
			if ( propName === 'Content' && propValue === ',' ) {

				propValue = contentLine.replace( /"/g, '' ).replace( /,$/, '' ).trim();

			}

			var currentNode = this.getCurrentNode();
			var parentName = currentNode.name;

			if ( parentName === 'Properties70' ) {

				this.parseNodeSpecialProperty( line, propName, propValue );
				return;

			}

			// Connections
			if ( propName === 'C' ) {

				var connProps = propValue.split( ',' ).slice( 1 );
				var from = parseInt( connProps[ 0 ] );
				var to = parseInt( connProps[ 1 ] );

				var rest = propValue.split( ',' ).slice( 3 );

				rest = rest.map( function ( elem ) {

					return elem.trim().replace( /^"/, '' );

				} );

				propName = 'connections';
				propValue = [ from, to ];
				append( propValue, rest );

				if ( currentNode[ propName ] === undefined ) {

					currentNode[ propName ] = [];

				}

			}

			// Node
			if ( propName === 'Node' ) currentNode.id = propValue;

			// connections
			if ( propName in currentNode && Array.isArray( currentNode[ propName ] ) ) {

				currentNode[ propName ].push( propValue );

			} else {

				if ( propName !== 'a' ) currentNode[ propName ] = propValue;
				else currentNode.a = propValue;

			}

			this.setCurrentProp( currentNode, propName );

			// convert string to array, unless it ends in ',' in which case more will be added to it
			if ( propName === 'a' && propValue.slice( - 1 ) !== ',' ) {

				currentNode.a = parseNumberArray( propValue );

			}

		},

		parseNodePropertyContinued: function ( line ) {

			var currentNode = this.getCurrentNode();

			currentNode.a += line;

			// if the line doesn't end in ',' we have reached the end of the property value
			// so convert the string to an array
			if ( line.slice( - 1 ) !== ',' ) {

				currentNode.a = parseNumberArray( currentNode.a );

			}

		},

		// parse "Property70"
		parseNodeSpecialProperty: function ( line, propName, propValue ) {

			// split this
			// P: "Lcl Scaling", "Lcl Scaling", "", "A",1,1,1
			// into array like below
			// ["Lcl Scaling", "Lcl Scaling", "", "A", "1,1,1" ]
			var props = propValue.split( '",' ).map( function ( prop ) {

				return prop.trim().replace( /^\"/, '' ).replace( /\s/, '_' );

			} );

			var innerPropName = props[ 0 ];
			var innerPropType1 = props[ 1 ];
			var innerPropType2 = props[ 2 ];
			var innerPropFlag = props[ 3 ];
			var innerPropValue = props[ 4 ];

			// cast values where needed, otherwise leave as strings
			switch ( innerPropType1 ) {

				case 'int':
				case 'enum':
				case 'bool':
				case 'ULongLong':
				case 'double':
				case 'Number':
				case 'FieldOfView':
					innerPropValue = parseFloat( innerPropValue );
					break;

				case 'ColorRGB':
				case 'Vector3D':
				case 'Lcl_Translation':
				case 'Lcl_Rotation':
				case 'Lcl_Scaling':
					innerPropValue = parseNumberArray( innerPropValue );
					break;

			}

			// CAUTION: these props must append to parent's parent
			this.getPrevNode()[ innerPropName ] = {

				'type': innerPropType1,
				'type2': innerPropType2,
				'flag': innerPropFlag,
				'value': innerPropValue

			};

			this.setCurrentProp( this.getPrevNode(), innerPropName );

		},

	} );

	// Parse an FBX file in Binary format
	function BinaryParser() {}

	Object.assign( BinaryParser.prototype, {

		parse: function ( buffer ) {

			var reader = new BinaryReader( buffer );
			reader.skip( 23 ); // skip magic 23 bytes

			var version = reader.getUint32();

			console.log( 'THREE.FBXLoader: FBX binary version: ' + version );

			var allNodes = new FBXTree();

			while ( ! this.endOfContent( reader ) ) {

				var node = this.parseNode( reader, version );
				if ( node !== null ) allNodes.add( node.name, node );

			}

			return allNodes;

		},

		// Check if reader has reached the end of content.
		endOfContent: function ( reader ) {

			// footer size: 160bytes + 16-byte alignment padding
			// - 16bytes: magic
			// - padding til 16-byte alignment (at least 1byte?)
			//	(seems like some exporters embed fixed 15 or 16bytes?)
			// - 4bytes: magic
			// - 4bytes: version
			// - 120bytes: zero
			// - 16bytes: magic
			if ( reader.size() % 16 === 0 ) {

				return ( ( reader.getOffset() + 160 + 16 ) & ~ 0xf ) >= reader.size();

			} else {

				return reader.getOffset() + 160 + 16 >= reader.size();

			}

		},

		// recursively parse nodes until the end of the file is reached
		parseNode: function ( reader, version ) {

			var node = {};

			// The first three data sizes depends on version.
			var endOffset = ( version >= 7500 ) ? reader.getUint64() : reader.getUint32();
			var numProperties = ( version >= 7500 ) ? reader.getUint64() : reader.getUint32();

			// note: do not remove this even if you get a linter warning as it moves the buffer forward
			var propertyListLen = ( version >= 7500 ) ? reader.getUint64() : reader.getUint32();

			var nameLen = reader.getUint8();
			var name = reader.getString( nameLen );

			// Regards this node as NULL-record if endOffset is zero
			if ( endOffset === 0 ) return null;

			var propertyList = [];

			for ( var i = 0; i < numProperties; i ++ ) {

				propertyList.push( this.parseProperty( reader ) );

			}

			// Regards the first three elements in propertyList as id, attrName, and attrType
			var id = propertyList.length > 0 ? propertyList[ 0 ] : '';
			var attrName = propertyList.length > 1 ? propertyList[ 1 ] : '';
			var attrType = propertyList.length > 2 ? propertyList[ 2 ] : '';

			// check if this node represents just a single property
			// like (name, 0) set or (name2, [0, 1, 2]) set of {name: 0, name2: [0, 1, 2]}
			node.singleProperty = ( numProperties === 1 && reader.getOffset() === endOffset ) ? true : false;

			while ( endOffset > reader.getOffset() ) {

				var subNode = this.parseNode( reader, version );

				if ( subNode !== null ) this.parseSubNode( name, node, subNode );

			}

			node.propertyList = propertyList; // raw property list used by parent

			if ( typeof id === 'number' ) node.id = id;
			if ( attrName !== '' ) node.attrName = attrName;
			if ( attrType !== '' ) node.attrType = attrType;
			if ( name !== '' ) node.name = name;

			return node;

		},

		parseSubNode( name, node, subNode ) {

			// special case: child node is single property
			if ( subNode.singleProperty === true ) {

				var value = subNode.propertyList[ 0 ];

				if ( Array.isArray( value ) ) {

					node[ subNode.name ] = subNode;

					subNode.a = value;

				} else {

					node[ subNode.name ] = value;

				}

			} else if ( name === 'Connections' && subNode.name === 'C' ) {

				var array = [];

				subNode.propertyList.forEach( function ( property, i ) {

							// first Connection is FBX type (OO, OP, etc.). We'll discard these
					if ( i !== 0 ) array.push( property );

				} );

				if ( node.connections === undefined ) {

					node.connections = [];

				}

				node.connections.push( array );

			} else if ( subNode.name === 'Properties70' ) {

				var keys = Object.keys( subNode );

				keys.forEach( function ( key ) {

					node[ key ] = subNode[ key ];

				} );

			} else if ( name === 'Properties70' && subNode.name === 'P' ) {

				var innerPropName = subNode.propertyList[ 0 ];
				var innerPropType1 = subNode.propertyList[ 1 ];
				var innerPropType2 = subNode.propertyList[ 2 ];
				var innerPropFlag = subNode.propertyList[ 3 ];
				var innerPropValue;

				if ( innerPropName.indexOf( 'Lcl ' ) === 0 ) innerPropName = innerPropName.replace( 'Lcl ', 'Lcl_' );
				if ( innerPropType1.indexOf( 'Lcl ' ) === 0 ) innerPropType1 = innerPropType1.replace( 'Lcl ', 'Lcl_' );

				if ( innerPropType1 === 'ColorRGB' || innerPropType1 === 'Vector' || innerPropType1 === 'Vector3D' || innerPropType1.indexOf( 'Lcl_' ) === 0 ) {

					innerPropValue = [
						subNode.propertyList[ 4 ],
						subNode.propertyList[ 5 ],
						subNode.propertyList[ 6 ]
					];

				} else {

					innerPropValue = subNode.propertyList[ 4 ];

				}

				// this will be copied to parent, see above
				node[ innerPropName ] = {

					'type': innerPropType1,
					'type2': innerPropType2,
					'flag': innerPropFlag,
					'value': innerPropValue

				};

			} else if ( node[ subNode.name ] === undefined ) {

				if ( typeof subNode.id === 'number' ) {

					node[ subNode.name ] = {};
					node[ subNode.name ][ subNode.id ] = subNode;

				} else {

					node[ subNode.name ] = subNode;

				}

			} else {

				if ( subNode.name === 'PoseNode' ) {

					if ( ! Array.isArray( node[ subNode.name ] ) ) {

						node[ subNode.name ] = [ node[ subNode.name ] ];

					}

					node[ subNode.name ].push( subNode );

				} else if ( node[ subNode.name ][ subNode.id ] === undefined ) {

					node[ subNode.name ][ subNode.id ] = subNode;

				}

			}

		},

		parseProperty: function ( reader ) {

			var type = reader.getString(1);

			switch ( type ) {

				case 'C':
					return reader.getBoolean();

				case 'D':
					return reader.getFloat64();

				case 'F':
					return reader.getFloat32();

				case 'I':
					return reader.getInt32();

				case 'L':
					return reader.getInt64();

				case 'R':
					var length = reader.getUint32();
					return reader.getArrayBuffer( length );

				case 'S':
					var length = reader.getUint32();
					return reader.getString( length );

				case 'Y':
					return reader.getInt16();

				case 'b':
				case 'c':
				case 'd':
				case 'f':
				case 'i':
				case 'l':

					var arrayLength = reader.getUint32();
					var encoding = reader.getUint32(); // 0: non-compressed, 1: compressed
					var compressedLength = reader.getUint32();

					if ( encoding === 0 ) {

						switch ( type ) {

							case 'b':
							case 'c':
								return reader.getBooleanArray( arrayLength );

							case 'd':
								return reader.getFloat64Array( arrayLength );

							case 'f':
								return reader.getFloat32Array( arrayLength );

							case 'i':
								return reader.getInt32Array( arrayLength );

							case 'l':
								return reader.getInt64Array( arrayLength );

						}

					}

					if ( window.Zlib === undefined ) {

						throw new Error( 'THREE.FBXLoader: External library Inflate.min.js required, obtain or import from https://github.com/imaya/zlib.js' );

					}

					var inflate = new Zlib.Inflate( new Uint8Array( reader.getArrayBuffer( compressedLength ) ) ); // eslint-disable-line no-undef
					var reader2 = new BinaryReader( inflate.decompress().buffer );

					switch ( type ) {

						case 'b':
						case 'c':
							return reader2.getBooleanArray( arrayLength );

						case 'd':
							return reader2.getFloat64Array( arrayLength );

						case 'f':
							return reader2.getFloat32Array( arrayLength );

						case 'i':
							return reader2.getInt32Array( arrayLength );

						case 'l':
							return reader2.getInt64Array( arrayLength );

					}

				default:
					throw new Error( 'THREE.FBXLoader: Unknown property type ' + type );

			}

		}

	} );


	function BinaryReader( buffer, littleEndian ) {

		this.dv = new DataView( buffer );
		this.offset = 0;
		this.littleEndian = ( littleEndian !== undefined ) ? littleEndian : true;

	}

	Object.assign( BinaryReader.prototype, {

		getOffset: function () {

			return this.offset;

		},

		size: function () {

			return this.dv.buffer.byteLength;

		},

		skip: function ( length ) {

			this.offset += length;

		},

		// seems like true/false representation depends on exporter.
		// true: 1 or 'Y'(=0x59), false: 0 or 'T'(=0x54)
		// then sees LSB.
		getBoolean: function () {

			return ( this.getUint8() & 1 ) === 1;

		},

		getBooleanArray: function ( size ) {

			var a = [];

			for ( var i = 0; i < size; i ++ ) {

				a.push( this.getBoolean() );

			}

			return a;

		},

		getUint8: function () {

			var value = this.dv.getUint8( this.offset );
			this.offset += 1;
			return value;

		},

		getInt16: function () {

			var value = this.dv.getInt16( this.offset, this.littleEndian );
			this.offset += 2;
			return value;

		},

		getInt32: function () {

			var value = this.dv.getInt32( this.offset, this.littleEndian );
			this.offset += 4;
			return value;

		},

		getInt32Array: function ( size ) {

			var a = [];

			for ( var i = 0; i < size; i ++ ) {

				a.push( this.getInt32() );

			}

			return a;

		},

		getUint32: function () {

			var value = this.dv.getUint32( this.offset, this.littleEndian );
			this.offset += 4;
			return value;

		},

		// JavaScript doesn't support 64-bit integer so calculate this here
		// 1 << 32 will return 1 so using multiply operation instead here.
		// There's a possibility that this method returns wrong value if the value
		// is out of the range between Number.MAX_SAFE_INTEGER and Number.MIN_SAFE_INTEGER.
		// TODO: safely handle 64-bit integer
		getInt64: function () {

			var low, high;

			if ( this.littleEndian ) {

				low = this.getUint32();
				high = this.getUint32();

			} else {

				high = this.getUint32();
				low = this.getUint32();

			}

			// calculate negative value
			if ( high & 0x80000000 ) {

				high = ~ high & 0xFFFFFFFF;
				low = ~ low & 0xFFFFFFFF;

				if ( low === 0xFFFFFFFF ) high = ( high + 1 ) & 0xFFFFFFFF;

				low = ( low + 1 ) & 0xFFFFFFFF;

				return - ( high * 0x100000000 + low );

			}

			return high * 0x100000000 + low;

		},

		getInt64Array: function ( size ) {

			var a = [];

			for ( var i = 0; i < size; i ++ ) {

				a.push( this.getInt64() );

			}

			return a;

		},

		// Note: see getInt64() comment
		getUint64: function () {

			var low, high;

			if ( this.littleEndian ) {

				low = this.getUint32();
				high = this.getUint32();

			} else {

				high = this.getUint32();
				low = this.getUint32();

			}

			return high * 0x100000000 + low;

		},

		getFloat32: function () {

			var value = this.dv.getFloat32( this.offset, this.littleEndian );
			this.offset += 4;
			return value;

		},

		getFloat32Array: function ( size ) {

			var a = [];

			for ( var i = 0; i < size; i ++ ) {

				a.push( this.getFloat32() );

			}

			return a;

		},

		getFloat64: function () {

			var value = this.dv.getFloat64( this.offset, this.littleEndian );
			this.offset += 8;
			return value;

		},

		getFloat64Array: function ( size ) {

			var a = [];

			for ( var i = 0; i < size; i ++ ) {

				a.push( this.getFloat64() );

			}

			return a;

		},

		getArrayBuffer: function ( size ) {

			var value = this.dv.buffer.slice( this.offset, this.offset + size );
			this.offset += size;
			return value;

		},

		getString: function ( size ) {

			var a = new Uint8Array( size );

			for ( var i = 0; i < size; i ++ ) {

				a[ i ] = this.getUint8();

			}

			var nullByte = a.indexOf( 0 );
			if ( nullByte >= 0 ) a = a.slice( 0, nullByte );

			return THREE.LoaderUtils.decodeText( a );

		}

	} );

	// FBXTree holds a representation of the FBX data, returned by the TextParser ( FBX ASCII format)
	// and BinaryParser( FBX Binary format)
	function FBXTree() {}

	Object.assign( FBXTree.prototype, {

		add: function ( key, val ) {

			this[ key ] = val;

		},

	} );

	function isFbxFormatBinary( buffer ) {

		var CORRECT = 'Kaydara FBX Binary  \0';

		return buffer.byteLength >= CORRECT.length && CORRECT === convertArrayBufferToString( buffer, 0, CORRECT.length );

	}

	function isFbxFormatASCII( text ) {

		var CORRECT = [ 'K', 'a', 'y', 'd', 'a', 'r', 'a', '\\', 'F', 'B', 'X', '\\', 'B', 'i', 'n', 'a', 'r', 'y', '\\', '\\' ];

		var cursor = 0;

		function read( offset ) {

			var result = text[ offset - 1 ];
			text = text.slice( cursor + offset );
			cursor ++;
			return result;

		}

		for ( var i = 0; i < CORRECT.length; ++ i ) {

			var num = read( 1 );
			if ( num === CORRECT[ i ] ) {

				return false;

			}

		}

		return true;

	}

	function getFbxVersion( text ) {

		var versionRegExp = /FBXVersion: (\d+)/;
		var match = text.match( versionRegExp );
		if ( match ) {

			var version = parseInt( match[ 1 ] );
			return version;

		}
		throw new Error( 'THREE.FBXLoader: Cannot find the version number for the file given.' );

	}

	// Converts FBX ticks into real time seconds.
	function convertFBXTimeToSeconds( time ) {

		return time / 46186158000;

	}


	// Parses comma separated list of numbers and returns them an array.
	// Used internally by the TextParser
	function parseNumberArray( value ) {

		var array = value.split( ',' ).map( function ( val ) {

			return parseFloat( val );

		} );

		return array;

	}

	function parseColor( property ) {

		var color = new THREE.Color();

		if ( property.type === 'Color' ) {

			return color.setScalar( property.value );

		}

		return color.fromArray( property.value );

	}

	function convertArrayBufferToString( buffer, from, to ) {

		if ( from === undefined ) from = 0;
		if ( to === undefined ) to = buffer.byteLength;

		return THREE.LoaderUtils.decodeText( new Uint8Array( buffer, from, to ) );

	}

	function append( a, b ) {

		for ( var i = 0, j = a.length, l = b.length; i < l; i ++, j ++ ) {

			a[ j ] = b[ i ];

		}

	}

	function slice( a, b, from, to ) {

		for ( var i = from, j = 0; i < to; i ++, j ++ ) {

			a[ j ] = b[ i ];

		}

		return a;

	}

} )();<|MERGE_RESOLUTION|>--- conflicted
+++ resolved
@@ -186,23 +186,13 @@
 
 				// check whether the file name is used by another videoNode
 				// and if so keep a record of both ids as a duplicate pair [ id1, id2 ]
-<<<<<<< HEAD
-				if ( videoNode.fileName in names ) {
-
-					duplicates.push( [ id, names[ videoNode.fileName ] ] );
+				if ( videoNode.FileName in names ) {
+
+					duplicates.push( [ id, names[ videoNode.FileName ] ] );
 
 				}
 
-				names[ videoNode.fileName ] = id;
-=======
-				if ( videoNode.properties.Filename in names ) {
-
-					duplicates.push( [ id, names[ videoNode.properties.Filename ] ] );
-
-				}
-
-				names[ videoNode.properties.Filename ] = id;
->>>>>>> 266395a2
+				names[ videoNode.FileName ] = id;
 
 				// raw image data is in videoNode.Content
 				if ( 'Content' in videoNode && videoNode.Content !== '' ) {
@@ -3128,7 +3118,7 @@
 
 		parseProperty: function ( reader ) {
 
-			var type = reader.getString(1);
+			var type = reader.getString( 1 );
 
 			switch ( type ) {
 
