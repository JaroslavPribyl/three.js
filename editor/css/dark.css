--- conflicted
+++ resolved
@@ -251,8 +251,6 @@
 		background-color: rgba(21,60,94,1);
 	}
 
-<<<<<<< HEAD
-=======
 .TabbedPanel .Tabs {
 	background-color: #1b1b1b;
 	border-top: 1px solid #222;
@@ -268,7 +266,6 @@
 		background-color: #111;
 	}
 
->>>>>>> f1ac751d
 .Listbox {
 	color: #888;
 	background: #222;
