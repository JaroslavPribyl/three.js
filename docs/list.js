--- conflicted
+++ resolved
@@ -90,6 +90,7 @@
 				"EventDispatcher": "api/en/core/EventDispatcher",
 				"Face3": "api/en/core/Face3",
 				"Geometry": "api/en/core/Geometry",
+				"GLBufferAttribute": "api/{lan}/core/GLBufferAttribute",
 				"InstancedBufferAttribute": "api/en/core/InstancedBufferAttribute",
 				"InstancedBufferGeometry": "api/en/core/InstancedBufferGeometry",
 				"InstancedInterleavedBuffer": "api/en/core/InstancedInterleavedBuffer",
@@ -425,391 +426,6 @@
 
 	},
 
-<<<<<<< HEAD
-	"Reference": {
-
-		"Animation": {
-			"AnimationAction": "api/{lan}/animation/AnimationAction",
-			"AnimationClip": "api/{lan}/animation/AnimationClip",
-			"AnimationMixer": "api/{lan}/animation/AnimationMixer",
-			"AnimationObjectGroup": "api/{lan}/animation/AnimationObjectGroup",
-			"AnimationUtils": "api/{lan}/animation/AnimationUtils",
-			"KeyframeTrack": "api/{lan}/animation/KeyframeTrack",
-			"PropertyBinding": "api/{lan}/animation/PropertyBinding",
-			"PropertyMixer": "api/{lan}/animation/PropertyMixer"
-		},
-
-		"Animation / Tracks": {
-			"BooleanKeyframeTrack": "api/{lan}/animation/tracks/BooleanKeyframeTrack",
-			"ColorKeyframeTrack": "api/{lan}/animation/tracks/ColorKeyframeTrack",
-			"NumberKeyframeTrack": "api/{lan}/animation/tracks/NumberKeyframeTrack",
-			"QuaternionKeyframeTrack": "api/{lan}/animation/tracks/QuaternionKeyframeTrack",
-			"StringKeyframeTrack": "api/{lan}/animation/tracks/StringKeyframeTrack",
-			"VectorKeyframeTrack": "api/{lan}/animation/tracks/VectorKeyframeTrack"
-		},
-
-		"Audio": {
-			"Audio": "api/{lan}/audio/Audio",
-			"AudioAnalyser": "api/{lan}/audio/AudioAnalyser",
-			"AudioContext": "api/{lan}/audio/AudioContext",
-			"AudioListener": "api/{lan}/audio/AudioListener",
-			"PositionalAudio": "api/{lan}/audio/PositionalAudio"
-		},
-
-		"Cameras": {
-			"ArrayCamera": "api/{lan}/cameras/ArrayCamera",
-			"Camera": "api/{lan}/cameras/Camera",
-			"CubeCamera": "api/{lan}/cameras/CubeCamera",
-			"OrthographicCamera": "api/{lan}/cameras/OrthographicCamera",
-			"PerspectiveCamera": "api/{lan}/cameras/PerspectiveCamera",
-			"StereoCamera": "api/{lan}/cameras/StereoCamera"
-		},
-
-		"Constants": {
-			"Animation": "api/{lan}/constants/Animation",
-			"Core": "api/{lan}/constants/Core",
-			"CustomBlendingEquation": "api/{lan}/constants/CustomBlendingEquations",
-			"DrawModes": "api/{lan}/constants/DrawModes",
-			"Materials": "api/{lan}/constants/Materials",
-			"Renderer": "api/{lan}/constants/Renderer",
-			"Textures": "api/{lan}/constants/Textures"
-		},
-
-		"Core": {
-			"BufferAttribute": "api/{lan}/core/BufferAttribute",
-			"BufferGeometry": "api/{lan}/core/BufferGeometry",
-			"Clock": "api/{lan}/core/Clock",
-			"DirectGeometry": "api/{lan}/core/DirectGeometry",
-			"EventDispatcher": "api/{lan}/core/EventDispatcher",
-			"Face3": "api/{lan}/core/Face3",
-			"Geometry": "api/{lan}/core/Geometry",
-			"GLBufferAttribute": "api/{lan}/core/GLBufferAttribute",
-			"InstancedBufferAttribute": "api/{lan}/core/InstancedBufferAttribute",
-			"InstancedBufferGeometry": "api/{lan}/core/InstancedBufferGeometry",
-			"InstancedInterleavedBuffer": "api/{lan}/core/InstancedInterleavedBuffer",
-			"InterleavedBuffer": "api/{lan}/core/InterleavedBuffer",
-			"InterleavedBufferAttribute": "api/{lan}/core/InterleavedBufferAttribute",
-			"Layers": "api/{lan}/core/Layers",
-			"Object3D": "api/{lan}/core/Object3D",
-			"Raycaster": "api/{lan}/core/Raycaster",
-			"Uniform": "api/{lan}/core/Uniform"
-		},
-
-		"Core / BufferAttributes": {
-			"BufferAttribute Types": "api/{lan}/core/bufferAttributeTypes/BufferAttributeTypes"
-		},
-
-		"Deprecated": {
-			"DeprecatedList": "api/{lan}/deprecated/DeprecatedList"
-		},
-
-		"Extras": {
-			"Earcut": "api/{lan}/extras/Earcut",
-			"ShapeUtils": "api/{lan}/extras/ShapeUtils"
-		},
-
-		"Extras / Core": {
-			"Curve": "api/{lan}/extras/core/Curve",
-			"CurvePath": "api/{lan}/extras/core/CurvePath",
-			"Font": "api/{lan}/extras/core/Font",
-			"Interpolations": "api/{lan}/extras/core/Interpolations",
-			"Path": "api/{lan}/extras/core/Path",
-			"Shape": "api/{lan}/extras/core/Shape",
-			"ShapePath": "api/{lan}/extras/core/ShapePath"
-		},
-
-		"Extras / Curves": {
-			"ArcCurve": "api/{lan}/extras/curves/ArcCurve",
-			"CatmullRomCurve3": "api/{lan}/extras/curves/CatmullRomCurve3",
-			"CubicBezierCurve": "api/{lan}/extras/curves/CubicBezierCurve",
-			"CubicBezierCurve3": "api/{lan}/extras/curves/CubicBezierCurve3",
-			"EllipseCurve": "api/{lan}/extras/curves/EllipseCurve",
-			"LineCurve": "api/{lan}/extras/curves/LineCurve",
-			"LineCurve3": "api/{lan}/extras/curves/LineCurve3",
-			"QuadraticBezierCurve": "api/{lan}/extras/curves/QuadraticBezierCurve",
-			"QuadraticBezierCurve3": "api/{lan}/extras/curves/QuadraticBezierCurve3",
-			"SplineCurve": "api/{lan}/extras/curves/SplineCurve"
-		},
-
-		"Extras / Objects": {
-			"ImmediateRenderObject": "api/{lan}/extras/objects/ImmediateRenderObject",
-		},
-
-		"Geometries": {
-			"BoxBufferGeometry": "api/{lan}/geometries/BoxBufferGeometry",
-			"BoxGeometry": "api/{lan}/geometries/BoxGeometry",
-			"CircleBufferGeometry": "api/{lan}/geometries/CircleBufferGeometry",
-			"CircleGeometry": "api/{lan}/geometries/CircleGeometry",
-			"ConeBufferGeometry": "api/{lan}/geometries/ConeBufferGeometry",
-			"ConeGeometry": "api/{lan}/geometries/ConeGeometry",
-			"CylinderBufferGeometry": "api/{lan}/geometries/CylinderBufferGeometry",
-			"CylinderGeometry": "api/{lan}/geometries/CylinderGeometry",
-			"DodecahedronBufferGeometry": "api/{lan}/geometries/DodecahedronBufferGeometry",
-			"DodecahedronGeometry": "api/{lan}/geometries/DodecahedronGeometry",
-			"EdgesGeometry": "api/{lan}/geometries/EdgesGeometry",
-			"ExtrudeBufferGeometry": "api/{lan}/geometries/ExtrudeBufferGeometry",
-			"ExtrudeGeometry": "api/{lan}/geometries/ExtrudeGeometry",
-			"IcosahedronBufferGeometry": "api/{lan}/geometries/IcosahedronBufferGeometry",
-			"IcosahedronGeometry": "api/{lan}/geometries/IcosahedronGeometry",
-			"LatheBufferGeometry": "api/{lan}/geometries/LatheBufferGeometry",
-			"LatheGeometry": "api/{lan}/geometries/LatheGeometry",
-			"OctahedronBufferGeometry": "api/{lan}/geometries/OctahedronBufferGeometry",
-			"OctahedronGeometry": "api/{lan}/geometries/OctahedronGeometry",
-			"ParametricBufferGeometry": "api/{lan}/geometries/ParametricBufferGeometry",
-			"ParametricGeometry": "api/{lan}/geometries/ParametricGeometry",
-			"PlaneBufferGeometry": "api/{lan}/geometries/PlaneBufferGeometry",
-			"PlaneGeometry": "api/{lan}/geometries/PlaneGeometry",
-			"PolyhedronBufferGeometry": "api/{lan}/geometries/PolyhedronBufferGeometry",
-			"PolyhedronGeometry": "api/{lan}/geometries/PolyhedronGeometry",
-			"RingBufferGeometry": "api/{lan}/geometries/RingBufferGeometry",
-			"RingGeometry": "api/{lan}/geometries/RingGeometry",
-			"ShapeBufferGeometry": "api/{lan}/geometries/ShapeBufferGeometry",
-			"ShapeGeometry": "api/{lan}/geometries/ShapeGeometry",
-			"SphereBufferGeometry": "api/{lan}/geometries/SphereBufferGeometry",
-			"SphereGeometry": "api/{lan}/geometries/SphereGeometry",
-			"TetrahedronBufferGeometry": "api/{lan}/geometries/TetrahedronBufferGeometry",
-			"TetrahedronGeometry": "api/{lan}/geometries/TetrahedronGeometry",
-			"TextBufferGeometry": "api/{lan}/geometries/TextBufferGeometry",
-			"TextGeometry": "api/{lan}/geometries/TextGeometry",
-			"TorusBufferGeometry": "api/{lan}/geometries/TorusBufferGeometry",
-			"TorusGeometry": "api/{lan}/geometries/TorusGeometry",
-			"TorusKnotBufferGeometry": "api/{lan}/geometries/TorusKnotBufferGeometry",
-			"TorusKnotGeometry": "api/{lan}/geometries/TorusKnotGeometry",
-			"TubeBufferGeometry": "api/{lan}/geometries/TubeBufferGeometry",
-			"TubeGeometry": "api/{lan}/geometries/TubeGeometry",
-			"WireframeGeometry": "api/{lan}/geometries/WireframeGeometry"
-		},
-
-		"Helpers": {
-			"ArrowHelper": "api/{lan}/helpers/ArrowHelper",
-			"AxesHelper": "api/{lan}/helpers/AxesHelper",
-			"BoxHelper": "api/{lan}/helpers/BoxHelper",
-			"Box3Helper": "api/{lan}/helpers/Box3Helper",
-			"CameraHelper": "api/{lan}/helpers/CameraHelper",
-			"DirectionalLightHelper": "api/{lan}/helpers/DirectionalLightHelper",
-			"FaceNormalsHelper": "api/{lan}/helpers/FaceNormalsHelper",
-			"GridHelper": "api/{lan}/helpers/GridHelper",
-			"PolarGridHelper": "api/{lan}/helpers/PolarGridHelper",
-			"HemisphereLightHelper": "api/{lan}/helpers/HemisphereLightHelper",
-			"PlaneHelper": "api/{lan}/helpers/PlaneHelper",
-			"PointLightHelper": "api/{lan}/helpers/PointLightHelper",
-			"RectAreaLightHelper": "api/{lan}/helpers/RectAreaLightHelper",
-			"SkeletonHelper": "api/{lan}/helpers/SkeletonHelper",
-			"SpotLightHelper": "api/{lan}/helpers/SpotLightHelper",
-			"VertexNormalsHelper": "api/{lan}/helpers/VertexNormalsHelper"
-		},
-
-		"Lights": {
-			"AmbientLight": "api/{lan}/lights/AmbientLight",
-			"DirectionalLight": "api/{lan}/lights/DirectionalLight",
-			"HemisphereLight": "api/{lan}/lights/HemisphereLight",
-			"Light": "api/{lan}/lights/Light",
-			"PointLight": "api/{lan}/lights/PointLight",
-			"RectAreaLight": "api/{lan}/lights/RectAreaLight",
-			"SpotLight": "api/{lan}/lights/SpotLight"
-		},
-
-		"Lights / Shadows": {
-			"DirectionalLightShadow": "api/{lan}/lights/shadows/DirectionalLightShadow",
-			"LightShadow": "api/{lan}/lights/shadows/LightShadow",
-			"SpotLightShadow": "api/{lan}/lights/shadows/SpotLightShadow"
-		},
-
-		"Loaders": {
-			"AnimationLoader": "api/{lan}/loaders/AnimationLoader",
-			"AudioLoader": "api/{lan}/loaders/AudioLoader",
-			"BufferGeometryLoader": "api/{lan}/loaders/BufferGeometryLoader",
-			"Cache": "api/{lan}/loaders/Cache",
-			"CompressedTextureLoader": "api/{lan}/loaders/CompressedTextureLoader",
-			"CubeTextureLoader": "api/{lan}/loaders/CubeTextureLoader",
-			"DataTextureLoader": "api/{lan}/loaders/DataTextureLoader",
-			"FileLoader": "api/{lan}/loaders/FileLoader",
-			"FontLoader": "api/{lan}/loaders/FontLoader",
-			"ImageBitmapLoader": "api/{lan}/loaders/ImageBitmapLoader",
-			"ImageLoader": "api/{lan}/loaders/ImageLoader",
-			"JSONLoader": "api/{lan}/loaders/JSONLoader",
-			"Loader": "api/{lan}/loaders/Loader",
-			"LoaderUtils": "api/{lan}/loaders/LoaderUtils",
-			"MaterialLoader": "api/{lan}/loaders/MaterialLoader",
-			"ObjectLoader": "api/{lan}/loaders/ObjectLoader",
-			"TextureLoader": "api/{lan}/loaders/TextureLoader"
-		},
-
-		"Loaders / Managers": {
-			"DefaultLoadingManager": "api/{lan}/loaders/managers/DefaultLoadingManager",
-			"LoadingManager": "api/{lan}/loaders/managers/LoadingManager"
-		},
-
-		"Materials": {
-			"LineBasicMaterial": "api/{lan}/materials/LineBasicMaterial",
-			"LineDashedMaterial": "api/{lan}/materials/LineDashedMaterial",
-			"Material": "api/{lan}/materials/Material",
-			"MeshBasicMaterial": "api/{lan}/materials/MeshBasicMaterial",
-			"MeshDepthMaterial": "api/{lan}/materials/MeshDepthMaterial",
-			"MeshLambertMaterial": "api/{lan}/materials/MeshLambertMaterial",
-			"MeshNormalMaterial": "api/{lan}/materials/MeshNormalMaterial",
-			"MeshPhongMaterial": "api/{lan}/materials/MeshPhongMaterial",
-			"MeshPhysicalMaterial": "api/{lan}/materials/MeshPhysicalMaterial",
-			"MeshStandardMaterial": "api/{lan}/materials/MeshStandardMaterial",
-			"MeshToonMaterial": "api/{lan}/materials/MeshToonMaterial",
-			"PointsMaterial": "api/{lan}/materials/PointsMaterial",
-			"RawShaderMaterial": "api/{lan}/materials/RawShaderMaterial",
-			"ShaderMaterial": "api/{lan}/materials/ShaderMaterial",
-			"ShadowMaterial": "api/{lan}/materials/ShadowMaterial",
-			"SpriteMaterial": "api/{lan}/materials/SpriteMaterial"
-		},
-
-		"Math": {
-			"Box2": "api/{lan}/math/Box2",
-			"Box3": "api/{lan}/math/Box3",
-			"Color": "api/{lan}/math/Color",
-			"Cylindrical": "api/{lan}/math/Cylindrical",
-			"Euler": "api/{lan}/math/Euler",
-			"Frustum": "api/{lan}/math/Frustum",
-			"Interpolant": "api/{lan}/math/Interpolant",
-			"Line3": "api/{lan}/math/Line3",
-			"Math": "api/{lan}/math/Math",
-			"Matrix3": "api/{lan}/math/Matrix3",
-			"Matrix4": "api/{lan}/math/Matrix4",
-			"Plane": "api/{lan}/math/Plane",
-			"Quaternion": "api/{lan}/math/Quaternion",
-			"Ray": "api/{lan}/math/Ray",
-			"Sphere": "api/{lan}/math/Sphere",
-			"Spherical": "api/{lan}/math/Spherical",
-			"Triangle": "api/{lan}/math/Triangle",
-			"Vector2": "api/{lan}/math/Vector2",
-			"Vector3": "api/{lan}/math/Vector3",
-			"Vector4": "api/{lan}/math/Vector4"
-		},
-
-		"Math / Interpolants": {
-			"CubicInterpolant": "api/{lan}/math/interpolants/CubicInterpolant",
-			"DiscreteInterpolant": "api/{lan}/math/interpolants/DiscreteInterpolant",
-			"LinearInterpolant": "api/{lan}/math/interpolants/LinearInterpolant",
-			"QuaternionLinearInterpolant": "api/{lan}/math/interpolants/QuaternionLinearInterpolant"
-		},
-
-		"Objects": {
-			"Bone": "api/{lan}/objects/Bone",
-			"Group": "api/{lan}/objects/Group",
-			"Line": "api/{lan}/objects/Line",
-			"LineLoop": "api/{lan}/objects/LineLoop",
-			"LineSegments": "api/{lan}/objects/LineSegments",
-			"LOD": "api/{lan}/objects/LOD",
-			"Mesh": "api/{lan}/objects/Mesh",
-			"Points": "api/{lan}/objects/Points",
-			"Skeleton": "api/{lan}/objects/Skeleton",
-			"SkinnedMesh": "api/{lan}/objects/SkinnedMesh",
-			"Sprite": "api/{lan}/objects/Sprite"
-		},
-
-		"Renderers": {
-			"WebGLRenderer": "api/{lan}/renderers/WebGLRenderer",
-			"WebGLRenderTarget": "api/{lan}/renderers/WebGLRenderTarget",
-			"WebGLRenderTargetCube": "api/{lan}/renderers/WebGLRenderTargetCube"
-		},
-
-		"Renderers / Shaders": {
-			"ShaderChunk": "api/{lan}/renderers/shaders/ShaderChunk",
-			"ShaderLib": "api/{lan}/renderers/shaders/ShaderLib",
-			"UniformsLib": "api/{lan}/renderers/shaders/UniformsLib",
-			"UniformsUtils": "api/{lan}/renderers/shaders/UniformsUtils"
-		},
-
-		"Scenes": {
-			"Fog": "api/{lan}/scenes/Fog",
-			"FogExp2": "api/{lan}/scenes/FogExp2",
-			"Scene": "api/{lan}/scenes/Scene"
-		},
-
-		"Textures": {
-			"CanvasTexture": "api/{lan}/textures/CanvasTexture",
-			"CompressedTexture": "api/{lan}/textures/CompressedTexture",
-			"CubeTexture": "api/{lan}/textures/CubeTexture",
-			"DataTexture": "api/{lan}/textures/DataTexture",
-			"DepthTexture": "api/{lan}/textures/DepthTexture",
-			"Texture": "api/{lan}/textures/Texture",
-			"VideoTexture": "api/{lan}/textures/VideoTexture"
-		}
-
-	},
-
-	"Examples": {
-
-		"Animations": {
-			"CCDIKSolver": "examples/animations/CCDIKSolver",
-			"MMDAnimationHelper": "examples/animations/MMDAnimationHelper",
-			"MMDPhysics": "examples/animations/MMDPhysics"
-		},
-
-		"Controls": {
-			"OrbitControls": "examples/controls/OrbitControls"
-		},
-
-		"Geometries": {
-			"ConvexBufferGeometry": "examples/geometries/ConvexBufferGeometry",
-			"ConvexGeometry": "examples/geometries/ConvexGeometry",
-			"DecalGeometry": "examples/geometries/DecalGeometry"
-		},
-
-		"Loaders": {
-			"BabylonLoader": "examples/loaders/BabylonLoader",
-			"GLTFLoader": "examples/loaders/GLTFLoader",
-			"MMDLoader": "examples/loaders/MMDLoader",
-			"MTLLoader": "examples/loaders/MTLLoader",
-			"OBJLoader": "examples/loaders/OBJLoader",
-			"OBJLoader2": "examples/loaders/OBJLoader2",
-			"LoaderSupport": "examples/loaders/LoaderSupport",
-			"PCDLoader": "examples/loaders/PCDLoader",
-			"PDBLoader": "examples/loaders/PDBLoader",
-			"SVGLoader": "examples/loaders/SVGLoader",
-			"TGALoader": "examples/loaders/TGALoader",
-			"PRWMLoader": "examples/loaders/PRWMLoader"
-		},
-
-		"Objects": {
-			"Lensflare": "examples/objects/Lensflare",
-		},
-
-		"Exporters": {
-			"GLTFExporter": "examples/exporters/GLTFExporter",
-			"PLYExporter": "examples/exporters/PLYExporter"
-		},
-
-		"Plugins": {
-			"LookupTable": "examples/Lut",
-			"SpriteCanvasMaterial": "examples/SpriteCanvasMaterial"
-		},
-
-		"QuickHull": {
-			"Face": "examples/quickhull/Face",
-			"HalfEdge": "examples/quickhull/HalfEdge",
-			"QuickHull": "examples/quickhull/QuickHull",
-			"VertexNode": "examples/quickhull/VertexNode",
-			"VertexList": "examples/quickhull/VertexList"
-		},
-
-		"Renderers": {
-			"CanvasRenderer": "examples/renderers/CanvasRenderer",
-			"CSS2DRenderer": "examples/renderers/CSS2DRenderer",
-			"CSS3DRenderer": "examples/renderers/CSS3DRenderer",
-			"SVGRenderer": "examples/renderers/SVGRenderer"
-
-		},
-
-		"Utils": {
-			"BufferGeometryUtils": "examples/utils/BufferGeometryUtils",
-			"SceneUtils": "examples/utils/SceneUtils"
-		}
-
-	},
-
-	"Developer Reference": {
-
-		"Polyfills": {
-			"Polyfills": "api/{lan}/Polyfills"
-		},
-=======
 	"zh": {
 
 		"手册": {
@@ -1230,7 +846,6 @@
 				"WebGLShader": "api/zh/renderers/webgl/WebGLShader",
 				"WebGLState": "api/zh/renderers/webgl/WebGLState"
 			}
->>>>>>> 20406bb1
 
 		}
 
