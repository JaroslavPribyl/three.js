/**
 * @author mrdoob / http://mrdoob.com/
 */

import { WebGLUniforms } from './WebGLUniforms.js';
import { WebGLShader } from './WebGLShader.js';
import { ShaderChunk } from '../shaders/ShaderChunk.js';
import { NoToneMapping, AddOperation, MixOperation, MultiplyOperation, EquirectangularRefractionMapping, CubeRefractionMapping, EquirectangularReflectionMapping, CubeUVRefractionMapping, CubeUVReflectionMapping, CubeReflectionMapping, PCFSoftShadowMap, PCFShadowMap, VSMShadowMap, ACESFilmicToneMapping, CineonToneMapping, Uncharted2ToneMapping, ReinhardToneMapping, LinearToneMapping, GammaEncoding, RGBDEncoding, RGBM16Encoding, RGBM7Encoding, RGBEEncoding, sRGBEncoding, LinearEncoding, LogLuvEncoding } from '../../constants.js';

let programIdCount = 0;

function addLineNumbers( string ) {

	const lines = string.split( '\n' );

	for ( let i = 0; i < lines.length; i ++ ) {

		lines[ i ] = ( i + 1 ) + ': ' + lines[ i ];

	}

	return lines.join( '\n' );

}

function getEncodingComponents( encoding ) {

	switch ( encoding ) {

		case LinearEncoding:
			return [ 'Linear', '( value )' ];
		case sRGBEncoding:
			return [ 'sRGB', '( value )' ];
		case RGBEEncoding:
			return [ 'RGBE', '( value )' ];
		case RGBM7Encoding:
			return [ 'RGBM', '( value, 7.0 )' ];
		case RGBM16Encoding:
			return [ 'RGBM', '( value, 16.0 )' ];
		case RGBDEncoding:
			return [ 'RGBD', '( value, 256.0 )' ];
		case GammaEncoding:
			return [ 'Gamma', '( value, float( GAMMA_FACTOR ) )' ];
		case LogLuvEncoding:
			return [ 'LogLuv', '( value )' ];
		default:
			throw new Error( 'unsupported encoding: ' + encoding );

	}

}

function getShaderErrors( gl, shader, type ) {

	const status = gl.getShaderParameter( shader, gl.COMPILE_STATUS );
	const log = gl.getShaderInfoLog( shader ).trim();

	if ( status && log === '' ) return '';

	// --enable-privileged-webgl-extension
	// console.log( '**' + type + '**', gl.getExtension( 'WEBGL_debug_shaders' ).getTranslatedShaderSource( shader ) );

	const source = gl.getShaderSource( shader );

	return 'THREE.WebGLShader: gl.getShaderInfoLog() ' + type + '\n' + log + addLineNumbers( source );

}

function getTexelDecodingFunction( functionName, encoding ) {

	const components = getEncodingComponents( encoding );
	return 'vec4 ' + functionName + '( vec4 value ) { return ' + components[ 0 ] + 'ToLinear' + components[ 1 ] + '; }';

}

function getTexelEncodingFunction( functionName, encoding ) {

	const components = getEncodingComponents( encoding );
	return 'vec4 ' + functionName + '( vec4 value ) { return LinearTo' + components[ 0 ] + components[ 1 ] + '; }';

}

function getToneMappingFunction( functionName, toneMapping ) {

	let toneMappingName;

	switch ( toneMapping ) {

		case LinearToneMapping:
			toneMappingName = 'Linear';
			break;

		case ReinhardToneMapping:
			toneMappingName = 'Reinhard';
			break;

		case Uncharted2ToneMapping:
			toneMappingName = 'Uncharted2';
			break;

		case CineonToneMapping:
			toneMappingName = 'OptimizedCineon';
			break;

		case ACESFilmicToneMapping:
			toneMappingName = 'ACESFilmic';
			break;

		default:
			throw new Error( 'unsupported toneMapping: ' + toneMapping );

	}

	return 'vec3 ' + functionName + '( vec3 color ) { return ' + toneMappingName + 'ToneMapping( color ); }';

}

function generateExtensions( parameters ) {

	const chunks = [
		( parameters.extensionDerivatives || parameters.envMapCubeUV || parameters.bumpMap || parameters.tangentSpaceNormalMap || parameters.clearcoatNormalMap || parameters.flatShading || parameters.shaderID === 'physical' ) ? '#extension GL_OES_standard_derivatives : enable' : '',
		( parameters.extensionFragDepth || parameters.logarithmicDepthBuffer ) && parameters.rendererExtensionFragDepth ? '#extension GL_EXT_frag_depth : enable' : '',
		( parameters.extensionDrawBuffers && parameters.rendererExtensionDrawBuffers ) ? '#extension GL_EXT_draw_buffers : require' : '',
		( parameters.extensionShaderTextureLOD || parameters.envMap ) && parameters.rendererExtensionShaderTextureLod ? '#extension GL_EXT_shader_texture_lod : enable' : ''
	];

	return chunks.filter( filterEmptyLine ).join( '\n' );

}

function generateDefines( defines ) {

	const chunks = [];

	for ( const name in defines ) {

		const value = defines[ name ];

		if ( value === false ) continue;

		chunks.push( '#define ' + name + ' ' + value );

	}

	return chunks.join( '\n' );

}

function fetchAttributeLocations( gl, program ) {

	const attributes = {};

	const n = gl.getProgramParameter( program, gl.ACTIVE_ATTRIBUTES );

	for ( let i = 0; i < n; i ++ ) {

		const info = gl.getActiveAttrib( program, i );
		const name = info.name;

		// console.log( 'THREE.WebGLProgram: ACTIVE VERTEX ATTRIBUTE:', name, i );

		attributes[ name ] = gl.getAttribLocation( program, name );

	}

	return attributes;

}

function filterEmptyLine( string ) {

	return string !== '';

}

function replaceLightNums( string, parameters ) {

	return string
		.replace( /NUM_DIR_LIGHTS/g, parameters.numDirLights )
		.replace( /NUM_SPOT_LIGHTS/g, parameters.numSpotLights )
		.replace( /NUM_RECT_AREA_LIGHTS/g, parameters.numRectAreaLights )
		.replace( /NUM_POINT_LIGHTS/g, parameters.numPointLights )
		.replace( /NUM_HEMI_LIGHTS/g, parameters.numHemiLights )
		.replace( /NUM_DIR_LIGHT_SHADOWS/g, parameters.numDirLightShadows )
		.replace( /NUM_SPOT_LIGHT_SHADOWS/g, parameters.numSpotLightShadows )
		.replace( /NUM_POINT_LIGHT_SHADOWS/g, parameters.numPointLightShadows );

}

function replaceClippingPlaneNums( string, parameters ) {

	return string
		.replace( /NUM_CLIPPING_PLANES/g, parameters.numClippingPlanes )
		.replace( /UNION_CLIPPING_PLANES/g, ( parameters.numClippingPlanes - parameters.numClipIntersection ) );

}

// Resolve Includes

const includePattern = /^[ \t]*#include +<([\w\d./]+)>/gm;

function resolveIncludes( string ) {

	return string.replace( includePattern, includeReplacer );

}

function includeReplacer( match, include ) {

	const string = ShaderChunk[ include ];

	if ( string === undefined ) {

		throw new Error( 'Can not resolve #include <' + include + '>' );

	}

	return resolveIncludes( string );

}

// Unroll Loops

const deprecatedUnrollLoopPattern = /#pragma unroll_loop[\s]+?for \( int i \= (\d+)\; i < (\d+)\; i \+\+ \) \{([\s\S]+?)(?=\})\}/g;
const unrollLoopPattern = /#pragma unroll_loop_start[\s]+?for \( int i \= (\d+)\; i < (\d+)\; i \+\+ \) \{([\s\S]+?)(?=\})\}[\s]+?#pragma unroll_loop_end/g;

function unrollLoops( string ) {

	return string
		.replace( unrollLoopPattern, loopReplacer )
		.replace( deprecatedUnrollLoopPattern, deprecatedLoopReplacer );

}

function deprecatedLoopReplacer( match, start, end, snippet ) {

	console.warn( 'WebGLProgram: #pragma unroll_loop shader syntax is deprecated. Please use #pragma unroll_loop_start syntax instead.' );
	return loopReplacer( match, start, end, snippet );

}

function loopReplacer( match, start, end, snippet ) {

	let string = '';

	for ( let i = parseInt( start ); i < parseInt( end ); i ++ ) {

		string += snippet
			.replace( /\[ i \]/g, '[ ' + i + ' ]' )
			.replace( /UNROLLED_LOOP_INDEX/g, i );

	}

	return string;

}

//

function generatePrecision( parameters ) {

	let precisionstring = "precision " + parameters.precision + " float;\nprecision " + parameters.precision + " int;";

	if ( parameters.precision === "highp" ) {

		precisionstring += "\n#define HIGH_PRECISION";

	} else if ( parameters.precision === "mediump" ) {

		precisionstring += "\n#define MEDIUM_PRECISION";

	} else if ( parameters.precision === "lowp" ) {

		precisionstring += "\n#define LOW_PRECISION";

	}

	return precisionstring;

}

function generateShadowMapTypeDefine( parameters ) {

	let shadowMapTypeDefine = 'SHADOWMAP_TYPE_BASIC';

	if ( parameters.shadowMapType === PCFShadowMap ) {

		shadowMapTypeDefine = 'SHADOWMAP_TYPE_PCF';

	} else if ( parameters.shadowMapType === PCFSoftShadowMap ) {

		shadowMapTypeDefine = 'SHADOWMAP_TYPE_PCF_SOFT';

	} else if ( parameters.shadowMapType === VSMShadowMap ) {

		shadowMapTypeDefine = 'SHADOWMAP_TYPE_VSM';

	}

	return shadowMapTypeDefine;

}

function generateEnvMapTypeDefine( parameters ) {

	let envMapTypeDefine = 'ENVMAP_TYPE_CUBE';

	if ( parameters.envMap ) {

		switch ( parameters.envMapMode ) {

			case CubeReflectionMapping:
			case CubeRefractionMapping:
				envMapTypeDefine = 'ENVMAP_TYPE_CUBE';
				break;

			case CubeUVReflectionMapping:
			case CubeUVRefractionMapping:
				envMapTypeDefine = 'ENVMAP_TYPE_CUBE_UV';
				break;

			case EquirectangularReflectionMapping:
			case EquirectangularRefractionMapping:
				envMapTypeDefine = 'ENVMAP_TYPE_EQUIREC';
				break;

		}

	}

	return envMapTypeDefine;

}

function generateEnvMapModeDefine( parameters ) {

	let envMapModeDefine = 'ENVMAP_MODE_REFLECTION';

	if ( parameters.envMap ) {

		switch ( parameters.envMapMode ) {

			case CubeRefractionMapping:
			case EquirectangularRefractionMapping:
				envMapModeDefine = 'ENVMAP_MODE_REFRACTION';
				break;

		}

	}

	return envMapModeDefine;

}

function generateEnvMapBlendingDefine( parameters ) {

	let envMapBlendingDefine = 'ENVMAP_BLENDING_NONE';

	if ( parameters.envMap ) {

		switch ( parameters.combine ) {

			case MultiplyOperation:
				envMapBlendingDefine = 'ENVMAP_BLENDING_MULTIPLY';
				break;

			case MixOperation:
				envMapBlendingDefine = 'ENVMAP_BLENDING_MIX';
				break;

			case AddOperation:
				envMapBlendingDefine = 'ENVMAP_BLENDING_ADD';
				break;

		}

	}

	return envMapBlendingDefine;

}

<<<<<<< HEAD
function WebGLProgram( renderer, extensions, cacheKey, material, shader, parameters, capabilities, textures, bindingStates ) {
=======
function WebGLProgram( renderer, cacheKey, parameters ) {
>>>>>>> 95944f9d

	const gl = renderer.getContext();

	const defines = parameters.defines;

	let vertexShader = parameters.vertexShader;
	let fragmentShader = parameters.fragmentShader;

	const shadowMapTypeDefine = generateShadowMapTypeDefine( parameters );
	const envMapTypeDefine = generateEnvMapTypeDefine( parameters );
	const envMapModeDefine = generateEnvMapModeDefine( parameters );
	const envMapBlendingDefine = generateEnvMapBlendingDefine( parameters );


	const gammaFactorDefine = ( renderer.gammaFactor > 0 ) ? renderer.gammaFactor : 1.0;

	const customExtensions = parameters.isWebGL2 ? '' : generateExtensions( parameters );

	const customDefines = generateDefines( defines );

	const program = gl.createProgram();

	let prefixVertex, prefixFragment;

	if ( parameters.isRawShaderMaterial ) {

		prefixVertex = [

			customDefines

		].filter( filterEmptyLine ).join( '\n' );

		if ( prefixVertex.length > 0 ) {

			prefixVertex += '\n';

		}

		prefixFragment = [

			customExtensions,
			customDefines

		].filter( filterEmptyLine ).join( '\n' );

		if ( prefixFragment.length > 0 ) {

			prefixFragment += '\n';

		}

	} else {

		prefixVertex = [

			generatePrecision( parameters ),

			'#define SHADER_NAME ' + parameters.shaderName,

			customDefines,

			parameters.instancing ? '#define USE_INSTANCING' : '',
			parameters.supportsVertexTextures ? '#define VERTEX_TEXTURES' : '',

			'#define GAMMA_FACTOR ' + gammaFactorDefine,

			'#define MAX_BONES ' + parameters.maxBones,
			( parameters.useFog && parameters.fog ) ? '#define USE_FOG' : '',
			( parameters.useFog && parameters.fogExp2 ) ? '#define FOG_EXP2' : '',

			parameters.map ? '#define USE_MAP' : '',
			parameters.envMap ? '#define USE_ENVMAP' : '',
			parameters.envMap ? '#define ' + envMapModeDefine : '',
			parameters.lightMap ? '#define USE_LIGHTMAP' : '',
			parameters.aoMap ? '#define USE_AOMAP' : '',
			parameters.emissiveMap ? '#define USE_EMISSIVEMAP' : '',
			parameters.bumpMap ? '#define USE_BUMPMAP' : '',
			parameters.normalMap ? '#define USE_NORMALMAP' : '',
			( parameters.normalMap && parameters.objectSpaceNormalMap ) ? '#define OBJECTSPACE_NORMALMAP' : '',
			( parameters.normalMap && parameters.tangentSpaceNormalMap ) ? '#define TANGENTSPACE_NORMALMAP' : '',

			parameters.clearcoatMap ? '#define USE_CLEARCOATMAP' : '',
			parameters.clearcoatRoughnessMap ? '#define USE_CLEARCOAT_ROUGHNESSMAP' : '',
			parameters.clearcoatNormalMap ? '#define USE_CLEARCOAT_NORMALMAP' : '',
			parameters.displacementMap && parameters.supportsVertexTextures ? '#define USE_DISPLACEMENTMAP' : '',
			parameters.specularMap ? '#define USE_SPECULARMAP' : '',
			parameters.roughnessMap ? '#define USE_ROUGHNESSMAP' : '',
			parameters.metalnessMap ? '#define USE_METALNESSMAP' : '',
			parameters.alphaMap ? '#define USE_ALPHAMAP' : '',

			parameters.vertexTangents ? '#define USE_TANGENT' : '',
			parameters.vertexColors ? '#define USE_COLOR' : '',
			parameters.vertexUvs ? '#define USE_UV' : '',
			parameters.uvsVertexOnly ? '#define UVS_VERTEX_ONLY' : '',

			parameters.flatShading ? '#define FLAT_SHADED' : '',

			parameters.skinning ? '#define USE_SKINNING' : '',
			parameters.useVertexTexture ? '#define BONE_TEXTURE' : '',

			parameters.morphTargets ? '#define USE_MORPHTARGETS' : '',
			parameters.morphNormals && parameters.flatShading === false ? '#define USE_MORPHNORMALS' : '',
			parameters.doubleSided ? '#define DOUBLE_SIDED' : '',
			parameters.flipSided ? '#define FLIP_SIDED' : '',

			parameters.shadowMapEnabled ? '#define USE_SHADOWMAP' : '',
			parameters.shadowMapEnabled ? '#define ' + shadowMapTypeDefine : '',

			parameters.sizeAttenuation ? '#define USE_SIZEATTENUATION' : '',

			parameters.logarithmicDepthBuffer ? '#define USE_LOGDEPTHBUF' : '',
			( parameters.logarithmicDepthBuffer && parameters.rendererExtensionFragDepth ) ? '#define USE_LOGDEPTHBUF_EXT' : '',

			'uniform mat4 modelMatrix;',
			'uniform mat4 modelViewMatrix;',
			'uniform mat4 projectionMatrix;',
			'uniform mat4 viewMatrix;',
			'uniform mat3 normalMatrix;',
			'uniform vec3 cameraPosition;',
			'uniform bool isOrthographic;',

			'#ifdef USE_INSTANCING',

			' attribute mat4 instanceMatrix;',

			'#endif',

			'attribute vec3 position;',
			'attribute vec3 normal;',
			'attribute vec2 uv;',

			'#ifdef USE_TANGENT',

			'	attribute vec4 tangent;',

			'#endif',

			'#ifdef USE_COLOR',

			'	attribute vec3 color;',

			'#endif',

			'#ifdef USE_MORPHTARGETS',

			'	attribute vec3 morphTarget0;',
			'	attribute vec3 morphTarget1;',
			'	attribute vec3 morphTarget2;',
			'	attribute vec3 morphTarget3;',

			'	#ifdef USE_MORPHNORMALS',

			'		attribute vec3 morphNormal0;',
			'		attribute vec3 morphNormal1;',
			'		attribute vec3 morphNormal2;',
			'		attribute vec3 morphNormal3;',

			'	#else',

			'		attribute vec3 morphTarget4;',
			'		attribute vec3 morphTarget5;',
			'		attribute vec3 morphTarget6;',
			'		attribute vec3 morphTarget7;',

			'	#endif',

			'#endif',

			'#ifdef USE_SKINNING',

			'	attribute vec4 skinIndex;',
			'	attribute vec4 skinWeight;',

			'#endif',

			'\n'

		].filter( filterEmptyLine ).join( '\n' );

		prefixFragment = [

			customExtensions,

			generatePrecision( parameters ),

			'#define SHADER_NAME ' + parameters.shaderName,

			customDefines,

			parameters.alphaTest ? '#define ALPHATEST ' + parameters.alphaTest + ( parameters.alphaTest % 1 ? '' : '.0' ) : '', // add '.0' if integer

			'#define GAMMA_FACTOR ' + gammaFactorDefine,

			( parameters.useFog && parameters.fog ) ? '#define USE_FOG' : '',
			( parameters.useFog && parameters.fogExp2 ) ? '#define FOG_EXP2' : '',

			parameters.map ? '#define USE_MAP' : '',
			parameters.matcap ? '#define USE_MATCAP' : '',
			parameters.envMap ? '#define USE_ENVMAP' : '',
			parameters.envMap ? '#define ' + envMapTypeDefine : '',
			parameters.envMap ? '#define ' + envMapModeDefine : '',
			parameters.envMap ? '#define ' + envMapBlendingDefine : '',
			parameters.lightMap ? '#define USE_LIGHTMAP' : '',
			parameters.aoMap ? '#define USE_AOMAP' : '',
			parameters.emissiveMap ? '#define USE_EMISSIVEMAP' : '',
			parameters.bumpMap ? '#define USE_BUMPMAP' : '',
			parameters.normalMap ? '#define USE_NORMALMAP' : '',
			( parameters.normalMap && parameters.objectSpaceNormalMap ) ? '#define OBJECTSPACE_NORMALMAP' : '',
			( parameters.normalMap && parameters.tangentSpaceNormalMap ) ? '#define TANGENTSPACE_NORMALMAP' : '',
			parameters.clearcoatMap ? '#define USE_CLEARCOATMAP' : '',
			parameters.clearcoatRoughnessMap ? '#define USE_CLEARCOAT_ROUGHNESSMAP' : '',
			parameters.clearcoatNormalMap ? '#define USE_CLEARCOAT_NORMALMAP' : '',
			parameters.specularMap ? '#define USE_SPECULARMAP' : '',
			parameters.roughnessMap ? '#define USE_ROUGHNESSMAP' : '',
			parameters.metalnessMap ? '#define USE_METALNESSMAP' : '',
			parameters.alphaMap ? '#define USE_ALPHAMAP' : '',

			parameters.sheen ? '#define USE_SHEEN' : '',

			parameters.vertexTangents ? '#define USE_TANGENT' : '',
			parameters.vertexColors ? '#define USE_COLOR' : '',
			parameters.vertexUvs ? '#define USE_UV' : '',
			parameters.uvsVertexOnly ? '#define UVS_VERTEX_ONLY' : '',

			parameters.gradientMap ? '#define USE_GRADIENTMAP' : '',

			parameters.flatShading ? '#define FLAT_SHADED' : '',

			parameters.doubleSided ? '#define DOUBLE_SIDED' : '',
			parameters.flipSided ? '#define FLIP_SIDED' : '',

			parameters.shadowMapEnabled ? '#define USE_SHADOWMAP' : '',
			parameters.shadowMapEnabled ? '#define ' + shadowMapTypeDefine : '',

			parameters.premultipliedAlpha ? '#define PREMULTIPLIED_ALPHA' : '',

			parameters.physicallyCorrectLights ? '#define PHYSICALLY_CORRECT_LIGHTS' : '',

			parameters.logarithmicDepthBuffer ? '#define USE_LOGDEPTHBUF' : '',
			( parameters.logarithmicDepthBuffer && parameters.rendererExtensionFragDepth ) ? '#define USE_LOGDEPTHBUF_EXT' : '',

			( ( parameters.extensionShaderTextureLOD || parameters.envMap ) && parameters.rendererExtensionShaderTextureLod ) ? '#define TEXTURE_LOD_EXT' : '',

			'uniform mat4 viewMatrix;',
			'uniform vec3 cameraPosition;',
			'uniform bool isOrthographic;',

			( parameters.toneMapping !== NoToneMapping ) ? '#define TONE_MAPPING' : '',
			( parameters.toneMapping !== NoToneMapping ) ? ShaderChunk[ 'tonemapping_pars_fragment' ] : '', // this code is required here because it is used by the toneMapping() function defined below
			( parameters.toneMapping !== NoToneMapping ) ? getToneMappingFunction( 'toneMapping', parameters.toneMapping ) : '',

			parameters.dithering ? '#define DITHERING' : '',

			( parameters.outputEncoding || parameters.mapEncoding || parameters.matcapEncoding || parameters.envMapEncoding || parameters.emissiveMapEncoding || parameters.lightMapEncoding ) ?
				ShaderChunk[ 'encodings_pars_fragment' ] : '', // this code is required here because it is used by the various encoding/decoding function defined below
			parameters.mapEncoding ? getTexelDecodingFunction( 'mapTexelToLinear', parameters.mapEncoding ) : '',
			parameters.matcapEncoding ? getTexelDecodingFunction( 'matcapTexelToLinear', parameters.matcapEncoding ) : '',
			parameters.envMapEncoding ? getTexelDecodingFunction( 'envMapTexelToLinear', parameters.envMapEncoding ) : '',
			parameters.emissiveMapEncoding ? getTexelDecodingFunction( 'emissiveMapTexelToLinear', parameters.emissiveMapEncoding ) : '',
			parameters.lightMapEncoding ? getTexelDecodingFunction( 'lightMapTexelToLinear', parameters.lightMapEncoding ) : '',
			parameters.outputEncoding ? getTexelEncodingFunction( 'linearToOutputTexel', parameters.outputEncoding ) : '',

			parameters.depthPacking ? '#define DEPTH_PACKING ' + parameters.depthPacking : '',

			'\n'

		].filter( filterEmptyLine ).join( '\n' );

	}

	vertexShader = resolveIncludes( vertexShader );
	vertexShader = replaceLightNums( vertexShader, parameters );
	vertexShader = replaceClippingPlaneNums( vertexShader, parameters );

	fragmentShader = resolveIncludes( fragmentShader );
	fragmentShader = replaceLightNums( fragmentShader, parameters );
	fragmentShader = replaceClippingPlaneNums( fragmentShader, parameters );

	vertexShader = unrollLoops( vertexShader );
	fragmentShader = unrollLoops( fragmentShader );

	if ( parameters.isWebGL2 && ! parameters.isRawShaderMaterial ) {

		let isGLSL3ShaderMaterial = false;

		const versionRegex = /^\s*#version\s+300\s+es\s*\n/;

		if ( parameters.isShaderMaterial &&
			vertexShader.match( versionRegex ) !== null &&
			fragmentShader.match( versionRegex ) !== null ) {

			isGLSL3ShaderMaterial = true;

			vertexShader = vertexShader.replace( versionRegex, '' );
			fragmentShader = fragmentShader.replace( versionRegex, '' );

		}

		// GLSL 3.0 conversion

		prefixVertex = [
			'#version 300 es\n',
			'#define attribute in',
			'#define varying out',
			'#define texture2D texture'
		].join( '\n' ) + '\n' + prefixVertex;

		prefixFragment = [
			'#version 300 es\n',
			'#define varying in',
			isGLSL3ShaderMaterial ? '' : 'out highp vec4 pc_fragColor;',
			isGLSL3ShaderMaterial ? '' : '#define gl_FragColor pc_fragColor',
			'#define gl_FragDepthEXT gl_FragDepth',
			'#define texture2D texture',
			'#define textureCube texture',
			'#define texture2DProj textureProj',
			'#define texture2DLodEXT textureLod',
			'#define texture2DProjLodEXT textureProjLod',
			'#define textureCubeLodEXT textureLod',
			'#define texture2DGradEXT textureGrad',
			'#define texture2DProjGradEXT textureProjGrad',
			'#define textureCubeGradEXT textureGrad'
		].join( '\n' ) + '\n' + prefixFragment;

	}

	const vertexGlsl = prefixVertex + vertexShader;
	const fragmentGlsl = prefixFragment + fragmentShader;

	// console.log( '*VERTEX*', vertexGlsl );
	// console.log( '*FRAGMENT*', fragmentGlsl );

	const glVertexShader = WebGLShader( gl, gl.VERTEX_SHADER, vertexGlsl );
	const glFragmentShader = WebGLShader( gl, gl.FRAGMENT_SHADER, fragmentGlsl );

	gl.attachShader( program, glVertexShader );
	gl.attachShader( program, glFragmentShader );

	// Force a particular attribute to index 0.

	if ( parameters.index0AttributeName !== undefined ) {

		gl.bindAttribLocation( program, 0, parameters.index0AttributeName );

	} else if ( parameters.morphTargets === true ) {

		// programs with morphTargets displace position out of attribute 0
		gl.bindAttribLocation( program, 0, 'position' );

	}

	gl.linkProgram( program );

	// check for link errors
	if ( renderer.debug.checkShaderErrors ) {

		const programLog = gl.getProgramInfoLog( program ).trim();
		const vertexLog = gl.getShaderInfoLog( glVertexShader ).trim();
		const fragmentLog = gl.getShaderInfoLog( glFragmentShader ).trim();

		let runnable = true;
		let haveDiagnostics = true;

		if ( gl.getProgramParameter( program, gl.LINK_STATUS ) === false ) {

			runnable = false;

			const vertexErrors = getShaderErrors( gl, glVertexShader, 'vertex' );
			const fragmentErrors = getShaderErrors( gl, glFragmentShader, 'fragment' );

			console.error( 'THREE.WebGLProgram: shader error: ', gl.getError(), 'gl.VALIDATE_STATUS', gl.getProgramParameter( program, gl.VALIDATE_STATUS ), 'gl.getProgramInfoLog', programLog, vertexErrors, fragmentErrors );

		} else if ( programLog !== '' ) {

			console.warn( 'THREE.WebGLProgram: gl.getProgramInfoLog()', programLog );

		} else if ( vertexLog === '' || fragmentLog === '' ) {

			haveDiagnostics = false;

		}

		if ( haveDiagnostics ) {

			this.diagnostics = {

				runnable: runnable,

				programLog: programLog,

				vertexShader: {

					log: vertexLog,
					prefix: prefixVertex

				},

				fragmentShader: {

					log: fragmentLog,
					prefix: prefixFragment

				}

			};

		}

	}

	// Clean up

	// Crashes in iOS9 and iOS10. #18402
	// gl.detachShader( program, glVertexShader );
	// gl.detachShader( program, glFragmentShader );

	gl.deleteShader( glVertexShader );
	gl.deleteShader( glFragmentShader );

	// set up caching for uniform locations

	let cachedUniforms;

	this.getUniforms = function () {

		if ( cachedUniforms === undefined ) {

			cachedUniforms = new WebGLUniforms( gl, program );

		}

		return cachedUniforms;

	};

	// set up caching for attribute locations

	let cachedAttributes;

	this.getAttributes = function () {

		if ( cachedAttributes === undefined ) {

			cachedAttributes = fetchAttributeLocations( gl, program );

		}

		return cachedAttributes;

	};

	// free resource

	this.destroy = function () {

		bindingStates.releaseStatesOfProgram( this );

		gl.deleteProgram( program );
		this.program = undefined;

	};

	//

	this.name = parameters.shaderName;
	this.id = programIdCount ++;
	this.cacheKey = cacheKey;
	this.usedTimes = 1;
	this.program = program;
	this.vertexShader = glVertexShader;
	this.fragmentShader = glFragmentShader;

	return this;

}

export { WebGLProgram };<|MERGE_RESOLUTION|>--- conflicted
+++ resolved
@@ -381,11 +381,7 @@
 
 }
 
-<<<<<<< HEAD
-function WebGLProgram( renderer, extensions, cacheKey, material, shader, parameters, capabilities, textures, bindingStates ) {
-=======
-function WebGLProgram( renderer, cacheKey, parameters ) {
->>>>>>> 95944f9d
+function WebGLProgram( renderer, cacheKey, parameters, bindingStates ) {
 
 	const gl = renderer.getContext();
 
