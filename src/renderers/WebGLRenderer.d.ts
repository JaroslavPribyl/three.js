--- conflicted
+++ resolved
@@ -14,13 +14,8 @@
 import { Object3D } from './../core/Object3D';
 import { Material } from './../materials/Material';
 import { Fog } from './../scenes/Fog';
-<<<<<<< HEAD
 import { ToneMapping, ShadowMapType, CullFace, TextureEncoding } from '../constants';
-import { WebXRManager } from '../renderers/webvr/WebXRManager';
-=======
-import { ToneMapping, ShadowMapType, CullFace } from '../constants';
 import { WebXRManager } from '../renderers/webxr/WebXRManager';
->>>>>>> b07ce26c
 import { RenderTarget } from './webgl/WebGLRenderLists';
 import { Geometry } from './../core/Geometry';
 import { BufferGeometry } from './../core/BufferGeometry';
