--- conflicted
+++ resolved
@@ -7,19 +7,12 @@
 
 	Curve.call( this );
 
-<<<<<<< HEAD
+	this.type = 'CubicBezierCurve';
+
 	this.v0 = v0 || new Vector2();
 	this.v1 = v1 || new Vector2();
 	this.v2 = v2 || new Vector2();
 	this.v3 = v3 || new Vector2();
-=======
-	this.type = 'CubicBezierCurve';
-
-	this.v0 = v0;
-	this.v1 = v1;
-	this.v2 = v2;
-	this.v3 = v3;
->>>>>>> 21ab28ec
 
 }
 
